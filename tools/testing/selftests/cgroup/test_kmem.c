// SPDX-License-Identifier: GPL-2.0
#define _GNU_SOURCE

#include <linux/limits.h>
#include <fcntl.h>
#include <stdio.h>
#include <stdlib.h>
#include <string.h>
#include <sys/stat.h>
#include <sys/types.h>
#include <unistd.h>
#include <sys/wait.h>
#include <errno.h>
#include <sys/sysinfo.h>
#include <pthread.h>

#include "../kselftest.h"
#include "cgroup_util.h"


/*
 * Memory cgroup charging is performed using percpu batches 64 pages
 * big (look at MEMCG_CHARGE_BATCH), whereas memory.stat is exact. So
 * the maximum discrepancy between charge and vmstat entries is number
 * of cpus multiplied by 64 pages.
 */
#define MAX_VMSTAT_ERROR (4096 * 64 * get_nprocs())


static int alloc_dcache(const char *cgroup, void *arg)
{
	unsigned long i;
	struct stat st;
	char buf[128];

	for (i = 0; i < (unsigned long)arg; i++) {
		snprintf(buf, sizeof(buf),
			"/something-non-existent-with-a-long-name-%64lu-%d",
			 i, getpid());
		stat(buf, &st);
	}

	return 0;
}

/*
 * This test allocates 100000 of negative dentries with long names.
 * Then it checks that "slab" in memory.stat is larger than 1M.
 * Then it sets memory.high to 1M and checks that at least 1/2
 * of slab memory has been reclaimed.
 */
static int test_kmem_basic(const char *root)
{
	int ret = KSFT_FAIL;
	char *cg = NULL;
	long slab0, slab1, current;

	cg = cg_name(root, "kmem_basic_test");
	if (!cg)
		goto cleanup;

	if (cg_create(cg))
		goto cleanup;

	if (cg_run(cg, alloc_dcache, (void *)100000))
		goto cleanup;

	slab0 = cg_read_key_long(cg, "memory.stat", "slab ");
	if (slab0 < (1 << 20))
		goto cleanup;

	cg_write(cg, "memory.high", "1M");

	/* wait for RCU freeing */
	sleep(1);

	slab1 = cg_read_key_long(cg, "memory.stat", "slab ");
	if (slab1 < 0)
		goto cleanup;

	current = cg_read_long(cg, "memory.current");
	if (current < 0)
		goto cleanup;

	if (slab1 < slab0 / 2 && current < slab0 / 2)
		ret = KSFT_PASS;
cleanup:
	cg_destroy(cg);
	free(cg);

	return ret;
}

static void *alloc_kmem_fn(void *arg)
{
	alloc_dcache(NULL, (void *)100);
	return NULL;
}

static int alloc_kmem_smp(const char *cgroup, void *arg)
{
	int nr_threads = 2 * get_nprocs();
	pthread_t *tinfo;
	unsigned long i;
	int ret = -1;

	tinfo = calloc(nr_threads, sizeof(pthread_t));
	if (tinfo == NULL)
		return -1;

	for (i = 0; i < nr_threads; i++) {
		if (pthread_create(&tinfo[i], NULL, &alloc_kmem_fn,
				   (void *)i)) {
			free(tinfo);
			return -1;
		}
	}

	for (i = 0; i < nr_threads; i++) {
		ret = pthread_join(tinfo[i], NULL);
		if (ret)
			break;
	}

	free(tinfo);
	return ret;
}

static int cg_run_in_subcgroups(const char *parent,
				int (*fn)(const char *cgroup, void *arg),
				void *arg, int times)
{
	char *child;
	int i;

	for (i = 0; i < times; i++) {
		child = cg_name_indexed(parent, "child", i);
		if (!child)
			return -1;

		if (cg_create(child)) {
			cg_destroy(child);
			free(child);
			return -1;
		}

		if (cg_run(child, fn, NULL)) {
			cg_destroy(child);
			free(child);
			return -1;
		}

		cg_destroy(child);
		free(child);
	}

	return 0;
}

/*
 * The test creates and destroys a large number of cgroups. In each cgroup it
 * allocates some slab memory (mostly negative dentries) using 2 * NR_CPUS
 * threads. Then it checks the sanity of numbers on the parent level:
 * the total size of the cgroups should be roughly equal to
 * anon + file + kernel + sock.
 */
static int test_kmem_memcg_deletion(const char *root)
{
	long current, anon, file, kernel, sock, sum;
	int ret = KSFT_FAIL;
	char *parent;

	parent = cg_name(root, "kmem_memcg_deletion_test");
	if (!parent)
		goto cleanup;

	if (cg_create(parent))
		goto cleanup;

	if (cg_write(parent, "cgroup.subtree_control", "+memory"))
		goto cleanup;

	if (cg_run_in_subcgroups(parent, alloc_kmem_smp, NULL, 100))
		goto cleanup;

	current = cg_read_long(parent, "memory.current");
	anon = cg_read_key_long(parent, "memory.stat", "anon ");
	file = cg_read_key_long(parent, "memory.stat", "file ");
	kernel = cg_read_key_long(parent, "memory.stat", "kernel ");
	sock = cg_read_key_long(parent, "memory.stat", "sock ");
	if (current < 0 || anon < 0 || file < 0 || kernel < 0 || sock < 0)
		goto cleanup;

	sum = anon + file + kernel + sock;
<<<<<<< HEAD
	if (abs(sum - current) < MAX_VMSTAT_ERROR) {
=======
	if (labs(sum - current) < MAX_VMSTAT_ERROR) {
>>>>>>> 0c383648
		ret = KSFT_PASS;
	} else {
		printf("memory.current = %ld\n", current);
		printf("anon + file + kernel + sock = %ld\n", sum);
		printf("anon = %ld\n", anon);
		printf("file = %ld\n", file);
		printf("kernel = %ld\n", kernel);
		printf("sock = %ld\n", sock);
	}

cleanup:
	cg_destroy(parent);
	free(parent);

	return ret;
}

/*
 * The test reads the entire /proc/kpagecgroup. If the operation went
 * successfully (and the kernel didn't panic), the test is treated as passed.
 */
static int test_kmem_proc_kpagecgroup(const char *root)
{
	unsigned long buf[128];
	int ret = KSFT_FAIL;
	ssize_t len;
	int fd;

	fd = open("/proc/kpagecgroup", O_RDONLY);
	if (fd < 0)
		return ret;

	do {
		len = read(fd, buf, sizeof(buf));
	} while (len > 0);

	if (len == 0)
		ret = KSFT_PASS;

	close(fd);
	return ret;
}

static void *pthread_wait_fn(void *arg)
{
	sleep(100);
	return NULL;
}

static int spawn_1000_threads(const char *cgroup, void *arg)
{
	int nr_threads = 1000;
	pthread_t *tinfo;
	unsigned long i;
	long stack;
	int ret = -1;

	tinfo = calloc(nr_threads, sizeof(pthread_t));
	if (tinfo == NULL)
		return -1;

	for (i = 0; i < nr_threads; i++) {
		if (pthread_create(&tinfo[i], NULL, &pthread_wait_fn,
				   (void *)i)) {
			free(tinfo);
			return(-1);
		}
	}

	stack = cg_read_key_long(cgroup, "memory.stat", "kernel_stack ");
	if (stack >= 4096 * 1000)
		ret = 0;

	free(tinfo);
	return ret;
}

/*
 * The test spawns a process, which spawns 1000 threads. Then it checks
 * that memory.stat's kernel_stack is at least 1000 pages large.
 */
static int test_kmem_kernel_stacks(const char *root)
{
	int ret = KSFT_FAIL;
	char *cg = NULL;

	cg = cg_name(root, "kmem_kernel_stacks_test");
	if (!cg)
		goto cleanup;

	if (cg_create(cg))
		goto cleanup;

	if (cg_run(cg, spawn_1000_threads, NULL))
		goto cleanup;

	ret = KSFT_PASS;
cleanup:
	cg_destroy(cg);
	free(cg);

	return ret;
}

/*
 * This test sequentionally creates 30 child cgroups, allocates some
 * kernel memory in each of them, and deletes them. Then it checks
 * that the number of dying cgroups on the parent level is 0.
 */
static int test_kmem_dead_cgroups(const char *root)
{
	int ret = KSFT_FAIL;
	char *parent;
	long dead;
	int i;

	parent = cg_name(root, "kmem_dead_cgroups_test");
	if (!parent)
		goto cleanup;

	if (cg_create(parent))
		goto cleanup;

	if (cg_write(parent, "cgroup.subtree_control", "+memory"))
		goto cleanup;

	if (cg_run_in_subcgroups(parent, alloc_dcache, (void *)100, 30))
		goto cleanup;

	for (i = 0; i < 5; i++) {
		dead = cg_read_key_long(parent, "cgroup.stat",
					"nr_dying_descendants ");
		if (dead == 0) {
			ret = KSFT_PASS;
			break;
		}
		/*
		 * Reclaiming cgroups might take some time,
		 * let's wait a bit and repeat.
		 */
		sleep(1);
	}

cleanup:
	cg_destroy(parent);
	free(parent);

	return ret;
}

/*
 * This test creates a sub-tree with 1000 memory cgroups.
 * Then it checks that the memory.current on the parent level
 * is greater than 0 and approximates matches the percpu value
 * from memory.stat.
 */
static int test_percpu_basic(const char *root)
{
	int ret = KSFT_FAIL;
	char *parent, *child;
	long current, percpu;
	int i;

	parent = cg_name(root, "percpu_basic_test");
	if (!parent)
		goto cleanup;

	if (cg_create(parent))
		goto cleanup;

	if (cg_write(parent, "cgroup.subtree_control", "+memory"))
		goto cleanup;

	for (i = 0; i < 1000; i++) {
		child = cg_name_indexed(parent, "child", i);
		if (!child)
			return -1;

		if (cg_create(child))
			goto cleanup_children;

		free(child);
	}

	current = cg_read_long(parent, "memory.current");
	percpu = cg_read_key_long(parent, "memory.stat", "percpu ");

	if (current > 0 && percpu > 0 && labs(current - percpu) <
	    MAX_VMSTAT_ERROR)
		ret = KSFT_PASS;
	else
		printf("memory.current %ld\npercpu %ld\n",
		       current, percpu);

cleanup_children:
	for (i = 0; i < 1000; i++) {
		child = cg_name_indexed(parent, "child", i);
		cg_destroy(child);
		free(child);
	}

cleanup:
	cg_destroy(parent);
	free(parent);

	return ret;
}

#define T(x) { x, #x }
struct kmem_test {
	int (*fn)(const char *root);
	const char *name;
} tests[] = {
	T(test_kmem_basic),
	T(test_kmem_memcg_deletion),
	T(test_kmem_proc_kpagecgroup),
	T(test_kmem_kernel_stacks),
	T(test_kmem_dead_cgroups),
	T(test_percpu_basic),
};
#undef T

int main(int argc, char **argv)
{
	char root[PATH_MAX];
	int i, ret = EXIT_SUCCESS;

	if (cg_find_unified_root(root, sizeof(root), NULL))
		ksft_exit_skip("cgroup v2 isn't mounted\n");

	/*
	 * Check that memory controller is available:
	 * memory is listed in cgroup.controllers
	 */
	if (cg_read_strstr(root, "cgroup.controllers", "memory"))
		ksft_exit_skip("memory controller isn't available\n");

	if (cg_read_strstr(root, "cgroup.subtree_control", "memory"))
		if (cg_write(root, "cgroup.subtree_control", "+memory"))
			ksft_exit_skip("Failed to set memory controller\n");

	for (i = 0; i < ARRAY_SIZE(tests); i++) {
		switch (tests[i].fn(root)) {
		case KSFT_PASS:
			ksft_test_result_pass("%s\n", tests[i].name);
			break;
		case KSFT_SKIP:
			ksft_test_result_skip("%s\n", tests[i].name);
			break;
		default:
			ret = EXIT_FAILURE;
			ksft_test_result_fail("%s\n", tests[i].name);
			break;
		}
	}

	return ret;
}<|MERGE_RESOLUTION|>--- conflicted
+++ resolved
@@ -192,11 +192,7 @@
 		goto cleanup;
 
 	sum = anon + file + kernel + sock;
-<<<<<<< HEAD
-	if (abs(sum - current) < MAX_VMSTAT_ERROR) {
-=======
 	if (labs(sum - current) < MAX_VMSTAT_ERROR) {
->>>>>>> 0c383648
 		ret = KSFT_PASS;
 	} else {
 		printf("memory.current = %ld\n", current);
