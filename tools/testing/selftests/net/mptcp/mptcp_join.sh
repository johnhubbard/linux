--- conflicted
+++ resolved
@@ -134,43 +134,7 @@
 {
 	rm -f "$capout"
 
-<<<<<<< HEAD
-	local netns
-	for netns in "$ns1" "$ns2"; do
-		ip netns del $netns
-		rm -f /tmp/$netns.{nstat,out}
-	done
-}
-
-check_tools()
-{
-	mptcp_lib_check_mptcp
-	mptcp_lib_check_kallsyms
-
-	if ! ip -Version &> /dev/null; then
-		echo "SKIP: Could not run test without ip tool"
-		exit $ksft_skip
-	fi
-
-	if ! ss -h | grep -q MPTCP; then
-		echo "SKIP: ss tool does not support MPTCP"
-		exit $ksft_skip
-	fi
-
-	# Use the legacy version if available to support old kernel versions
-	if iptables-legacy -V &> /dev/null; then
-		iptables="iptables-legacy"
-		ip6tables="ip6tables-legacy"
-	elif ! iptables -V &> /dev/null; then
-		echo "SKIP: Could not run all tests without iptables tool"
-		exit $ksft_skip
-	elif ! ip6tables -V &> /dev/null; then
-		echo "SKIP: Could not run all tests without ip6tables tool"
-		exit $ksft_skip
-	fi
-=======
 	mptcp_lib_ns_exit "${ns1}" "${ns2}"
->>>>>>> f6cef5f8
 }
 
 init() {
@@ -3487,12 +3451,6 @@
 		chk_mptcp_info subflows 2 subflows 2
 		chk_subflows_total 3 3
 		chk_mptcp_info add_addr_signal 2 add_addr_accepted 2
-<<<<<<< HEAD
-		userspace_pm_rm_addr $ns1 10
-		userspace_pm_rm_sf $ns1 "::ffff:10.0.2.1" $SUB_ESTABLISHED
-		userspace_pm_rm_addr $ns1 20
-		userspace_pm_rm_sf $ns1 10.0.3.1 $SUB_ESTABLISHED
-=======
 		userspace_pm_chk_dump_addr "${ns1}" \
 			$'id 10 flags signal 10.0.2.1\nid 20 flags signal 10.0.3.1' \
 			"signal"
@@ -3505,7 +3463,6 @@
 		userspace_pm_rm_addr $ns1 20
 		userspace_pm_rm_sf $ns1 10.0.3.1 $MPTCP_LIB_EVENT_SUB_ESTABLISHED
 		userspace_pm_chk_dump_addr "${ns1}" "" "after rm_addr 20"
->>>>>>> f6cef5f8
 		chk_rm_nr 2 2 invert
 		chk_mptcp_info subflows 0 subflows 0
 		chk_subflows_total 1 1
