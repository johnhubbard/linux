/* SPDX-License-Identifier: (LGPL-2.1 OR BSD-2-Clause) */
#ifndef __BPF_CORE_READ_H__
#define __BPF_CORE_READ_H__

<<<<<<< HEAD
#include <bpf/bpf_helpers.h>
=======
#include "bpf_helpers.h"
>>>>>>> 0c383648

/*
 * enum bpf_field_info_kind is passed as a second argument into
 * __builtin_preserve_field_info() built-in to get a specific aspect of
 * a field, captured as a first argument. __builtin_preserve_field_info(field,
 * info_kind) returns __u32 integer and produces BTF field relocation, which
 * is understood and processed by libbpf during BPF object loading. See
 * selftests/bpf for examples.
 */
enum bpf_field_info_kind {
	BPF_FIELD_BYTE_OFFSET = 0,	/* field byte offset */
	BPF_FIELD_BYTE_SIZE = 1,
	BPF_FIELD_EXISTS = 2,		/* field existence in target kernel */
	BPF_FIELD_SIGNED = 3,
	BPF_FIELD_LSHIFT_U64 = 4,
	BPF_FIELD_RSHIFT_U64 = 5,
};

/* second argument to __builtin_btf_type_id() built-in */
enum bpf_type_id_kind {
	BPF_TYPE_ID_LOCAL = 0,		/* BTF type ID in local program */
	BPF_TYPE_ID_TARGET = 1,		/* BTF type ID in target kernel */
};

/* second argument to __builtin_preserve_type_info() built-in */
enum bpf_type_info_kind {
	BPF_TYPE_EXISTS = 0,		/* type existence in target kernel */
	BPF_TYPE_SIZE = 1,		/* type size in target kernel */
	BPF_TYPE_MATCHES = 2,		/* type match in target kernel */
};

/* second argument to __builtin_preserve_enum_value() built-in */
enum bpf_enum_value_kind {
	BPF_ENUMVAL_EXISTS = 0,		/* enum value existence in kernel */
	BPF_ENUMVAL_VALUE = 1,		/* enum value value relocation */
};

#define __CORE_RELO(src, field, info)					      \
	__builtin_preserve_field_info((src)->field, BPF_FIELD_##info)

#if __BYTE_ORDER__ == __ORDER_LITTLE_ENDIAN__
#define __CORE_BITFIELD_PROBE_READ(dst, src, fld)			      \
	bpf_probe_read_kernel(						      \
			(void *)dst,					      \
			__CORE_RELO(src, fld, BYTE_SIZE),		      \
			(const void *)src + __CORE_RELO(src, fld, BYTE_OFFSET))
#else
/* semantics of LSHIFT_64 assumes loading values into low-ordered bytes, so
 * for big-endian we need to adjust destination pointer accordingly, based on
 * field byte size
 */
#define __CORE_BITFIELD_PROBE_READ(dst, src, fld)			      \
	bpf_probe_read_kernel(						      \
			(void *)dst + (8 - __CORE_RELO(src, fld, BYTE_SIZE)), \
			__CORE_RELO(src, fld, BYTE_SIZE),		      \
			(const void *)src + __CORE_RELO(src, fld, BYTE_OFFSET))
#endif

/*
 * Extract bitfield, identified by s->field, and return its value as u64.
 * All this is done in relocatable manner, so bitfield changes such as
 * signedness, bit size, offset changes, this will be handled automatically.
 * This version of macro is using bpf_probe_read_kernel() to read underlying
 * integer storage. Macro functions as an expression and its return type is
 * bpf_probe_read_kernel()'s return value: 0, on success, <0 on error.
 */
#define BPF_CORE_READ_BITFIELD_PROBED(s, field) ({			      \
	unsigned long long val = 0;					      \
									      \
	__CORE_BITFIELD_PROBE_READ(&val, s, field);			      \
	val <<= __CORE_RELO(s, field, LSHIFT_U64);			      \
	if (__CORE_RELO(s, field, SIGNED))				      \
		val = ((long long)val) >> __CORE_RELO(s, field, RSHIFT_U64);  \
	else								      \
		val = val >> __CORE_RELO(s, field, RSHIFT_U64);		      \
	val;								      \
})

/*
 * Extract bitfield, identified by s->field, and return its value as u64.
 * This version of macro is using direct memory reads and should be used from
 * BPF program types that support such functionality (e.g., typed raw
 * tracepoints).
 */
#define BPF_CORE_READ_BITFIELD(s, field) ({				      \
	const void *p = (const void *)s + __CORE_RELO(s, field, BYTE_OFFSET); \
	unsigned long long val;						      \
									      \
	/* This is a so-called barrier_var() operation that makes specified   \
	 * variable "a black box" for optimizing compiler.		      \
	 * It forces compiler to perform BYTE_OFFSET relocation on p and use  \
	 * its calculated value in the switch below, instead of applying      \
	 * the same relocation 4 times for each individual memory load.       \
	 */								      \
	asm volatile("" : "=r"(p) : "0"(p));				      \
									      \
	switch (__CORE_RELO(s, field, BYTE_SIZE)) {			      \
	case 1: val = *(const unsigned char *)p; break;			      \
	case 2: val = *(const unsigned short *)p; break;		      \
	case 4: val = *(const unsigned int *)p; break;			      \
	case 8: val = *(const unsigned long long *)p; break;		      \
	default: val = 0; break;					      \
	}								      \
	val <<= __CORE_RELO(s, field, LSHIFT_U64);			      \
	if (__CORE_RELO(s, field, SIGNED))				      \
		val = ((long long)val) >> __CORE_RELO(s, field, RSHIFT_U64);  \
	else								      \
		val = val >> __CORE_RELO(s, field, RSHIFT_U64);		      \
	val;								      \
})

/*
 * Write to a bitfield, identified by s->field.
 * This is the inverse of BPF_CORE_WRITE_BITFIELD().
 */
#define BPF_CORE_WRITE_BITFIELD(s, field, new_val) ({			\
	void *p = (void *)s + __CORE_RELO(s, field, BYTE_OFFSET);	\
	unsigned int byte_size = __CORE_RELO(s, field, BYTE_SIZE);	\
	unsigned int lshift = __CORE_RELO(s, field, LSHIFT_U64);	\
	unsigned int rshift = __CORE_RELO(s, field, RSHIFT_U64);	\
	unsigned long long mask, val, nval = new_val;			\
	unsigned int rpad = rshift - lshift;				\
									\
	asm volatile("" : "+r"(p));					\
									\
	switch (byte_size) {						\
	case 1: val = *(unsigned char *)p; break;			\
	case 2: val = *(unsigned short *)p; break;			\
	case 4: val = *(unsigned int *)p; break;			\
	case 8: val = *(unsigned long long *)p; break;			\
	}								\
									\
	mask = (~0ULL << rshift) >> lshift;				\
	val = (val & ~mask) | ((nval << rpad) & mask);			\
									\
	switch (byte_size) {						\
	case 1: *(unsigned char *)p      = val; break;			\
	case 2: *(unsigned short *)p     = val; break;			\
	case 4: *(unsigned int *)p       = val; break;			\
	case 8: *(unsigned long long *)p = val; break;			\
	}								\
})

/* Differentiator between compilers builtin implementations. This is a
 * requirement due to the compiler parsing differences where GCC optimizes
 * early in parsing those constructs of type pointers to the builtin specific
 * type, resulting in not being possible to collect the required type
 * information in the builtin expansion.
 */
#ifdef __clang__
#define ___bpf_typeof(type) ((typeof(type) *) 0)
#else
#define ___bpf_typeof1(type, NR) ({					    \
	extern typeof(type) *___concat(bpf_type_tmp_, NR);		    \
	___concat(bpf_type_tmp_, NR);					    \
})
#define ___bpf_typeof(type) ___bpf_typeof1(type, __COUNTER__)
#endif

#ifdef __clang__
#define ___bpf_field_ref1(field)	(field)
#define ___bpf_field_ref2(type, field)	(___bpf_typeof(type)->field)
#else
#define ___bpf_field_ref1(field)	(&(field))
#define ___bpf_field_ref2(type, field)	(&(___bpf_typeof(type)->field))
#endif
#define ___bpf_field_ref(args...)					    \
	___bpf_apply(___bpf_field_ref, ___bpf_narg(args))(args)

/*
 * Convenience macro to check that field actually exists in target kernel's.
 * Returns:
 *    1, if matching field is present in target kernel;
 *    0, if no matching field found.
 *
 * Supports two forms:
 *   - field reference through variable access:
 *     bpf_core_field_exists(p->my_field);
 *   - field reference through type and field names:
 *     bpf_core_field_exists(struct my_type, my_field).
 */
#define bpf_core_field_exists(field...)					    \
	__builtin_preserve_field_info(___bpf_field_ref(field), BPF_FIELD_EXISTS)

/*
 * Convenience macro to get the byte size of a field. Works for integers,
 * struct/unions, pointers, arrays, and enums.
 *
 * Supports two forms:
 *   - field reference through variable access:
 *     bpf_core_field_size(p->my_field);
 *   - field reference through type and field names:
 *     bpf_core_field_size(struct my_type, my_field).
 */
#define bpf_core_field_size(field...)					    \
	__builtin_preserve_field_info(___bpf_field_ref(field), BPF_FIELD_BYTE_SIZE)

/*
 * Convenience macro to get field's byte offset.
 *
 * Supports two forms:
 *   - field reference through variable access:
 *     bpf_core_field_offset(p->my_field);
 *   - field reference through type and field names:
 *     bpf_core_field_offset(struct my_type, my_field).
 */
#define bpf_core_field_offset(field...)					    \
	__builtin_preserve_field_info(___bpf_field_ref(field), BPF_FIELD_BYTE_OFFSET)

/*
 * Convenience macro to get BTF type ID of a specified type, using a local BTF
 * information. Return 32-bit unsigned integer with type ID from program's own
 * BTF. Always succeeds.
 */
#define bpf_core_type_id_local(type)					    \
	__builtin_btf_type_id(*___bpf_typeof(type), BPF_TYPE_ID_LOCAL)

/*
 * Convenience macro to get BTF type ID of a target kernel's type that matches
 * specified local type.
 * Returns:
 *    - valid 32-bit unsigned type ID in kernel BTF;
 *    - 0, if no matching type was found in a target kernel BTF.
 */
#define bpf_core_type_id_kernel(type)					    \
	__builtin_btf_type_id(*___bpf_typeof(type), BPF_TYPE_ID_TARGET)

/*
 * Convenience macro to check that provided named type
 * (struct/union/enum/typedef) exists in a target kernel.
 * Returns:
 *    1, if such type is present in target kernel's BTF;
 *    0, if no matching type is found.
 */
#define bpf_core_type_exists(type)					    \
	__builtin_preserve_type_info(*___bpf_typeof(type), BPF_TYPE_EXISTS)

/*
 * Convenience macro to check that provided named type
 * (struct/union/enum/typedef) "matches" that in a target kernel.
 * Returns:
 *    1, if the type matches in the target kernel's BTF;
 *    0, if the type does not match any in the target kernel
 */
#define bpf_core_type_matches(type)					    \
	__builtin_preserve_type_info(*___bpf_typeof(type), BPF_TYPE_MATCHES)

/*
 * Convenience macro to get the byte size of a provided named type
 * (struct/union/enum/typedef) in a target kernel.
 * Returns:
 *    >= 0 size (in bytes), if type is present in target kernel's BTF;
 *    0, if no matching type is found.
 */
#define bpf_core_type_size(type)					    \
	__builtin_preserve_type_info(*___bpf_typeof(type), BPF_TYPE_SIZE)

/*
 * Convenience macro to check that provided enumerator value is defined in
 * a target kernel.
 * Returns:
 *    1, if specified enum type and its enumerator value are present in target
 *    kernel's BTF;
 *    0, if no matching enum and/or enum value within that enum is found.
 */
#ifdef __clang__
#define bpf_core_enum_value_exists(enum_type, enum_value)		    \
	__builtin_preserve_enum_value(*(typeof(enum_type) *)enum_value, BPF_ENUMVAL_EXISTS)
#else
#define bpf_core_enum_value_exists(enum_type, enum_value)		    \
	__builtin_preserve_enum_value(___bpf_typeof(enum_type), enum_value, BPF_ENUMVAL_EXISTS)
#endif

/*
 * Convenience macro to get the integer value of an enumerator value in
 * a target kernel.
 * Returns:
 *    64-bit value, if specified enum type and its enumerator value are
 *    present in target kernel's BTF;
 *    0, if no matching enum and/or enum value within that enum is found.
 */
#ifdef __clang__
#define bpf_core_enum_value(enum_type, enum_value)			    \
	__builtin_preserve_enum_value(*(typeof(enum_type) *)enum_value, BPF_ENUMVAL_VALUE)
#else
#define bpf_core_enum_value(enum_type, enum_value)			    \
	__builtin_preserve_enum_value(___bpf_typeof(enum_type), enum_value, BPF_ENUMVAL_VALUE)
#endif

/*
 * bpf_core_read() abstracts away bpf_probe_read_kernel() call and captures
 * offset relocation for source address using __builtin_preserve_access_index()
 * built-in, provided by Clang.
 *
 * __builtin_preserve_access_index() takes as an argument an expression of
 * taking an address of a field within struct/union. It makes compiler emit
 * a relocation, which records BTF type ID describing root struct/union and an
 * accessor string which describes exact embedded field that was used to take
 * an address. See detailed description of this relocation format and
 * semantics in comments to struct bpf_core_relo in include/uapi/linux/bpf.h.
 *
 * This relocation allows libbpf to adjust BPF instruction to use correct
 * actual field offset, based on target kernel BTF type that matches original
 * (local) BTF, used to record relocation.
 */
#define bpf_core_read(dst, sz, src)					    \
	bpf_probe_read_kernel(dst, sz, (const void *)__builtin_preserve_access_index(src))

/* NOTE: see comments for BPF_CORE_READ_USER() about the proper types use. */
#define bpf_core_read_user(dst, sz, src)				    \
	bpf_probe_read_user(dst, sz, (const void *)__builtin_preserve_access_index(src))
/*
 * bpf_core_read_str() is a thin wrapper around bpf_probe_read_str()
 * additionally emitting BPF CO-RE field relocation for specified source
 * argument.
 */
#define bpf_core_read_str(dst, sz, src)					    \
	bpf_probe_read_kernel_str(dst, sz, (const void *)__builtin_preserve_access_index(src))

/* NOTE: see comments for BPF_CORE_READ_USER() about the proper types use. */
#define bpf_core_read_user_str(dst, sz, src)				    \
	bpf_probe_read_user_str(dst, sz, (const void *)__builtin_preserve_access_index(src))

extern void *bpf_rdonly_cast(const void *obj, __u32 btf_id) __ksym __weak;

/*
 * Cast provided pointer *ptr* into a pointer to a specified *type* in such
 * a way that BPF verifier will become aware of associated kernel-side BTF
 * type. This allows to access members of kernel types directly without the
 * need to use BPF_CORE_READ() macros.
 */
#define bpf_core_cast(ptr, type)					    \
	((typeof(type) *)bpf_rdonly_cast((ptr), bpf_core_type_id_kernel(type)))

#define ___concat(a, b) a ## b
#define ___apply(fn, n) ___concat(fn, n)
#define ___nth(_1, _2, _3, _4, _5, _6, _7, _8, _9, _10, __11, N, ...) N

/*
 * return number of provided arguments; used for switch-based variadic macro
 * definitions (see ___last, ___arrow, etc below)
 */
#define ___narg(...) ___nth(_, ##__VA_ARGS__, 10, 9, 8, 7, 6, 5, 4, 3, 2, 1, 0)
/*
 * return 0 if no arguments are passed, N - otherwise; used for
 * recursively-defined macros to specify termination (0) case, and generic
 * (N) case (e.g., ___read_ptrs, ___core_read)
 */
#define ___empty(...) ___nth(_, ##__VA_ARGS__, N, N, N, N, N, N, N, N, N, N, 0)

#define ___last1(x) x
#define ___last2(a, x) x
#define ___last3(a, b, x) x
#define ___last4(a, b, c, x) x
#define ___last5(a, b, c, d, x) x
#define ___last6(a, b, c, d, e, x) x
#define ___last7(a, b, c, d, e, f, x) x
#define ___last8(a, b, c, d, e, f, g, x) x
#define ___last9(a, b, c, d, e, f, g, h, x) x
#define ___last10(a, b, c, d, e, f, g, h, i, x) x
#define ___last(...) ___apply(___last, ___narg(__VA_ARGS__))(__VA_ARGS__)

#define ___nolast2(a, _) a
#define ___nolast3(a, b, _) a, b
#define ___nolast4(a, b, c, _) a, b, c
#define ___nolast5(a, b, c, d, _) a, b, c, d
#define ___nolast6(a, b, c, d, e, _) a, b, c, d, e
#define ___nolast7(a, b, c, d, e, f, _) a, b, c, d, e, f
#define ___nolast8(a, b, c, d, e, f, g, _) a, b, c, d, e, f, g
#define ___nolast9(a, b, c, d, e, f, g, h, _) a, b, c, d, e, f, g, h
#define ___nolast10(a, b, c, d, e, f, g, h, i, _) a, b, c, d, e, f, g, h, i
#define ___nolast(...) ___apply(___nolast, ___narg(__VA_ARGS__))(__VA_ARGS__)

#define ___arrow1(a) a
#define ___arrow2(a, b) a->b
#define ___arrow3(a, b, c) a->b->c
#define ___arrow4(a, b, c, d) a->b->c->d
#define ___arrow5(a, b, c, d, e) a->b->c->d->e
#define ___arrow6(a, b, c, d, e, f) a->b->c->d->e->f
#define ___arrow7(a, b, c, d, e, f, g) a->b->c->d->e->f->g
#define ___arrow8(a, b, c, d, e, f, g, h) a->b->c->d->e->f->g->h
#define ___arrow9(a, b, c, d, e, f, g, h, i) a->b->c->d->e->f->g->h->i
#define ___arrow10(a, b, c, d, e, f, g, h, i, j) a->b->c->d->e->f->g->h->i->j
#define ___arrow(...) ___apply(___arrow, ___narg(__VA_ARGS__))(__VA_ARGS__)

#define ___type(...) typeof(___arrow(__VA_ARGS__))

#define ___read(read_fn, dst, src_type, src, accessor)			    \
	read_fn((void *)(dst), sizeof(*(dst)), &((src_type)(src))->accessor)

/* "recursively" read a sequence of inner pointers using local __t var */
#define ___rd_first(fn, src, a) ___read(fn, &__t, ___type(src), src, a);
#define ___rd_last(fn, ...)						    \
	___read(fn, &__t, ___type(___nolast(__VA_ARGS__)), __t, ___last(__VA_ARGS__));
#define ___rd_p1(fn, ...) const void *__t; ___rd_first(fn, __VA_ARGS__)
#define ___rd_p2(fn, ...) ___rd_p1(fn, ___nolast(__VA_ARGS__)) ___rd_last(fn, __VA_ARGS__)
#define ___rd_p3(fn, ...) ___rd_p2(fn, ___nolast(__VA_ARGS__)) ___rd_last(fn, __VA_ARGS__)
#define ___rd_p4(fn, ...) ___rd_p3(fn, ___nolast(__VA_ARGS__)) ___rd_last(fn, __VA_ARGS__)
#define ___rd_p5(fn, ...) ___rd_p4(fn, ___nolast(__VA_ARGS__)) ___rd_last(fn, __VA_ARGS__)
#define ___rd_p6(fn, ...) ___rd_p5(fn, ___nolast(__VA_ARGS__)) ___rd_last(fn, __VA_ARGS__)
#define ___rd_p7(fn, ...) ___rd_p6(fn, ___nolast(__VA_ARGS__)) ___rd_last(fn, __VA_ARGS__)
#define ___rd_p8(fn, ...) ___rd_p7(fn, ___nolast(__VA_ARGS__)) ___rd_last(fn, __VA_ARGS__)
#define ___rd_p9(fn, ...) ___rd_p8(fn, ___nolast(__VA_ARGS__)) ___rd_last(fn, __VA_ARGS__)
#define ___read_ptrs(fn, src, ...)					    \
	___apply(___rd_p, ___narg(__VA_ARGS__))(fn, src, __VA_ARGS__)

#define ___core_read0(fn, fn_ptr, dst, src, a)				    \
	___read(fn, dst, ___type(src), src, a);
#define ___core_readN(fn, fn_ptr, dst, src, ...)			    \
	___read_ptrs(fn_ptr, src, ___nolast(__VA_ARGS__))		    \
	___read(fn, dst, ___type(src, ___nolast(__VA_ARGS__)), __t,	    \
		___last(__VA_ARGS__));
#define ___core_read(fn, fn_ptr, dst, src, a, ...)			    \
	___apply(___core_read, ___empty(__VA_ARGS__))(fn, fn_ptr, dst,	    \
						      src, a, ##__VA_ARGS__)

/*
 * BPF_CORE_READ_INTO() is a more performance-conscious variant of
 * BPF_CORE_READ(), in which final field is read into user-provided storage.
 * See BPF_CORE_READ() below for more details on general usage.
 */
#define BPF_CORE_READ_INTO(dst, src, a, ...) ({				    \
	___core_read(bpf_core_read, bpf_core_read,			    \
		     dst, (src), a, ##__VA_ARGS__)			    \
})

/*
 * Variant of BPF_CORE_READ_INTO() for reading from user-space memory.
 *
 * NOTE: see comments for BPF_CORE_READ_USER() about the proper types use.
 */
#define BPF_CORE_READ_USER_INTO(dst, src, a, ...) ({			    \
	___core_read(bpf_core_read_user, bpf_core_read_user,		    \
		     dst, (src), a, ##__VA_ARGS__)			    \
})

/* Non-CO-RE variant of BPF_CORE_READ_INTO() */
#define BPF_PROBE_READ_INTO(dst, src, a, ...) ({			    \
	___core_read(bpf_probe_read_kernel, bpf_probe_read_kernel,	    \
		     dst, (src), a, ##__VA_ARGS__)			    \
})

/* Non-CO-RE variant of BPF_CORE_READ_USER_INTO().
 *
 * As no CO-RE relocations are emitted, source types can be arbitrary and are
 * not restricted to kernel types only.
 */
#define BPF_PROBE_READ_USER_INTO(dst, src, a, ...) ({			    \
	___core_read(bpf_probe_read_user, bpf_probe_read_user,		    \
		     dst, (src), a, ##__VA_ARGS__)			    \
})

/*
 * BPF_CORE_READ_STR_INTO() does same "pointer chasing" as
 * BPF_CORE_READ() for intermediate pointers, but then executes (and returns
 * corresponding error code) bpf_core_read_str() for final string read.
 */
#define BPF_CORE_READ_STR_INTO(dst, src, a, ...) ({			    \
	___core_read(bpf_core_read_str, bpf_core_read,			    \
		     dst, (src), a, ##__VA_ARGS__)			    \
})

/*
 * Variant of BPF_CORE_READ_STR_INTO() for reading from user-space memory.
 *
 * NOTE: see comments for BPF_CORE_READ_USER() about the proper types use.
 */
#define BPF_CORE_READ_USER_STR_INTO(dst, src, a, ...) ({		    \
	___core_read(bpf_core_read_user_str, bpf_core_read_user,	    \
		     dst, (src), a, ##__VA_ARGS__)			    \
})

/* Non-CO-RE variant of BPF_CORE_READ_STR_INTO() */
#define BPF_PROBE_READ_STR_INTO(dst, src, a, ...) ({			    \
	___core_read(bpf_probe_read_kernel_str, bpf_probe_read_kernel,	    \
		     dst, (src), a, ##__VA_ARGS__)			    \
})

/*
 * Non-CO-RE variant of BPF_CORE_READ_USER_STR_INTO().
 *
 * As no CO-RE relocations are emitted, source types can be arbitrary and are
 * not restricted to kernel types only.
 */
#define BPF_PROBE_READ_USER_STR_INTO(dst, src, a, ...) ({		    \
	___core_read(bpf_probe_read_user_str, bpf_probe_read_user,	    \
		     dst, (src), a, ##__VA_ARGS__)			    \
})

/*
 * BPF_CORE_READ() is used to simplify BPF CO-RE relocatable read, especially
 * when there are few pointer chasing steps.
 * E.g., what in non-BPF world (or in BPF w/ BCC) would be something like:
 *	int x = s->a.b.c->d.e->f->g;
 * can be succinctly achieved using BPF_CORE_READ as:
 *	int x = BPF_CORE_READ(s, a.b.c, d.e, f, g);
 *
 * BPF_CORE_READ will decompose above statement into 4 bpf_core_read (BPF
 * CO-RE relocatable bpf_probe_read_kernel() wrapper) calls, logically
 * equivalent to:
 * 1. const void *__t = s->a.b.c;
 * 2. __t = __t->d.e;
 * 3. __t = __t->f;
 * 4. return __t->g;
 *
 * Equivalence is logical, because there is a heavy type casting/preservation
 * involved, as well as all the reads are happening through
 * bpf_probe_read_kernel() calls using __builtin_preserve_access_index() to
 * emit CO-RE relocations.
 *
 * N.B. Only up to 9 "field accessors" are supported, which should be more
 * than enough for any practical purpose.
 */
#define BPF_CORE_READ(src, a, ...) ({					    \
	___type((src), a, ##__VA_ARGS__) __r;				    \
	BPF_CORE_READ_INTO(&__r, (src), a, ##__VA_ARGS__);		    \
	__r;								    \
})

/*
 * Variant of BPF_CORE_READ() for reading from user-space memory.
 *
 * NOTE: all the source types involved are still *kernel types* and need to
 * exist in kernel (or kernel module) BTF, otherwise CO-RE relocation will
 * fail. Custom user types are not relocatable with CO-RE.
 * The typical situation in which BPF_CORE_READ_USER() might be used is to
 * read kernel UAPI types from the user-space memory passed in as a syscall
 * input argument.
 */
#define BPF_CORE_READ_USER(src, a, ...) ({				    \
	___type((src), a, ##__VA_ARGS__) __r;				    \
	BPF_CORE_READ_USER_INTO(&__r, (src), a, ##__VA_ARGS__);		    \
	__r;								    \
})

/* Non-CO-RE variant of BPF_CORE_READ() */
#define BPF_PROBE_READ(src, a, ...) ({					    \
	___type((src), a, ##__VA_ARGS__) __r;				    \
	BPF_PROBE_READ_INTO(&__r, (src), a, ##__VA_ARGS__);		    \
	__r;								    \
})

/*
 * Non-CO-RE variant of BPF_CORE_READ_USER().
 *
 * As no CO-RE relocations are emitted, source types can be arbitrary and are
 * not restricted to kernel types only.
 */
#define BPF_PROBE_READ_USER(src, a, ...) ({				    \
	___type((src), a, ##__VA_ARGS__) __r;				    \
	BPF_PROBE_READ_USER_INTO(&__r, (src), a, ##__VA_ARGS__);	    \
	__r;								    \
})

#endif
<|MERGE_RESOLUTION|>--- conflicted
+++ resolved
@@ -2,11 +2,7 @@
 #ifndef __BPF_CORE_READ_H__
 #define __BPF_CORE_READ_H__
 
-<<<<<<< HEAD
-#include <bpf/bpf_helpers.h>
-=======
 #include "bpf_helpers.h"
->>>>>>> 0c383648
 
 /*
  * enum bpf_field_info_kind is passed as a second argument into
