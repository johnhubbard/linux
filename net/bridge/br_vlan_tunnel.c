--- conflicted
+++ resolved
@@ -204,12 +204,8 @@
 		return err;
 
 	if (BR_INPUT_SKB_CB(skb)->backup_nhid) {
-<<<<<<< HEAD
-		tunnel_dst = __ip_tun_set_dst(0, 0, 0, 0, 0, TUNNEL_KEY,
-=======
 		__set_bit(IP_TUNNEL_KEY_BIT, flags);
 		tunnel_dst = __ip_tun_set_dst(0, 0, 0, 0, 0, flags,
->>>>>>> 0c383648
 					      tunnel_id, 0);
 		if (!tunnel_dst)
 			return -ENOMEM;
