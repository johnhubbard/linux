--- conflicted
+++ resolved
@@ -875,13 +875,10 @@
 __SYSCALL(__NR_fsmount, sys_fsmount)
 #define __NR_fspick 433
 __SYSCALL(__NR_fspick, sys_fspick)
-<<<<<<< HEAD
 #define __NR_pidfd_open 434
 __SYSCALL(__NR_pidfd_open, sys_pidfd_open)
-=======
-#define __NR_clone3 436
+#define __NR_clone3 435
 __SYSCALL(__NR_clone3, sys_clone3)
->>>>>>> d68dbb0c
 
 /*
  * Please add new compat syscalls above this comment and update
