--- conflicted
+++ resolved
@@ -1268,12 +1268,6 @@
 	default "0x00000000"
 endif
 
-<<<<<<< HEAD
-=======
-config ARCH_RANDOM
-	def_bool n
-
->>>>>>> 4cfa6ff2
 config PPC_LIB_RHEAP
 	bool
 
