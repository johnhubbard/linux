// SPDX-License-Identifier: GPL-2.0-only
/*
 * Copyright (C) 2004, 2007-2010, 2011-2012 Synopsys, Inc. (www.synopsys.com)
 */

#include <linux/dma-map-ops.h>
#include <asm/cache.h>
#include <asm/cacheflush.h>

/*
 * ARCH specific callbacks for generic noncoherent DMA ops
 *  - hardware IOC not available (or "dma-coherent" not set for device in DT)
 *  - But still handle both coherent and non-coherent requests from caller
 *
 * For DMA coherent hardware (IOC) generic code suffices
 */

void arch_dma_prep_coherent(struct page *page, size_t size)
{
	/*
	 * Evict any existing L1 and/or L2 lines for the backing page
	 * in case it was used earlier as a normal "cached" page.
	 * Yeah this bit us - STAR 9000898266
	 *
	 * Although core does call flush_cache_vmap(), it gets kvaddr hence
	 * can't be used to efficiently flush L1 and/or L2 which need paddr
	 * Currently flush_cache_vmap nukes the L1 cache completely which
	 * will be optimized as a separate commit
	 */
	dma_cache_wback_inv(page_to_phys(page), size);
}

/*
 * Cache operations depending on function and direction argument, inspired by
 * https://lore.kernel.org/lkml/20180518175004.GF17671@n2100.armlinux.org.uk
 * "dma_sync_*_for_cpu and direction=TO_DEVICE (was Re: [PATCH 02/20]
 * dma-mapping: provide a generic dma-noncoherent implementation)"
 *
 *          |   map          ==  for_device     |   unmap     ==  for_cpu
 *          |----------------------------------------------------------------
 * TO_DEV   |   writeback        writeback      |   none          none
 * FROM_DEV |   invalidate       invalidate     |   invalidate*   invalidate*
 * BIDIR    |   writeback+inv    writeback+inv  |   invalidate    invalidate
 *
 *     [*] needed for CPU speculative prefetches
 *
 * NOTE: we don't check the validity of direction argument as it is done in
 * upper layer functions (in include/linux/dma-mapping.h)
 */

void arch_sync_dma_for_device(phys_addr_t paddr, size_t size,
		enum dma_data_direction dir)
{
	switch (dir) {
	case DMA_TO_DEVICE:
		dma_cache_wback(paddr, size);
		break;

	case DMA_FROM_DEVICE:
		dma_cache_inv(paddr, size);
		break;

	case DMA_BIDIRECTIONAL:
		dma_cache_wback_inv(paddr, size);
		break;

	default:
		break;
	}
}

void arch_sync_dma_for_cpu(phys_addr_t paddr, size_t size,
		enum dma_data_direction dir)
{
	switch (dir) {
	case DMA_TO_DEVICE:
		break;

	/* FROM_DEVICE invalidate needed if speculative CPU prefetch only */
	case DMA_FROM_DEVICE:
	case DMA_BIDIRECTIONAL:
		dma_cache_inv(paddr, size);
		break;

	default:
		break;
	}
}

/*
 * Plug in direct dma map ops.
 */
<<<<<<< HEAD
void arch_setup_dma_ops(struct device *dev, u64 dma_base, u64 size,
			bool coherent)
=======
void arch_setup_dma_ops(struct device *dev, bool coherent)
>>>>>>> 0c383648
{
	/*
	 * IOC hardware snoops all DMA traffic keeping the caches consistent
	 * with memory - eliding need for any explicit cache maintenance of
	 * DMA buffers.
	 */
	if (is_isa_arcv2() && ioc_enable && coherent)
		dev->dma_coherent = true;

	dev_info(dev, "use %scoherent DMA ops\n",
		 dev->dma_coherent ? "" : "non");
}<|MERGE_RESOLUTION|>--- conflicted
+++ resolved
@@ -90,12 +90,7 @@
 /*
  * Plug in direct dma map ops.
  */
-<<<<<<< HEAD
-void arch_setup_dma_ops(struct device *dev, u64 dma_base, u64 size,
-			bool coherent)
-=======
 void arch_setup_dma_ops(struct device *dev, bool coherent)
->>>>>>> 0c383648
 {
 	/*
 	 * IOC hardware snoops all DMA traffic keeping the caches consistent
