--- conflicted
+++ resolved
@@ -478,13 +478,8 @@
 static inline void erofs_exit_shrinker(void) {}
 static inline int z_erofs_init_zip_subsystem(void) { return 0; }
 static inline void z_erofs_exit_zip_subsystem(void) {}
-<<<<<<< HEAD
-static inline void erofs_pcpubuf_init(void) {}
-static inline void erofs_pcpubuf_exit(void) {}
-=======
 static inline int z_erofs_gbuf_init(void) { return 0; }
 static inline void z_erofs_gbuf_exit(void) {}
->>>>>>> 0c383648
 static inline int erofs_init_managed_cache(struct super_block *sb) { return 0; }
 #endif	/* !CONFIG_EROFS_FS_ZIP */
 
@@ -504,8 +499,6 @@
 static inline int z_erofs_deflate_exit(void) { return 0; }
 #endif	/* !CONFIG_EROFS_FS_ZIP_DEFLATE */
 
-<<<<<<< HEAD
-=======
 #ifdef CONFIG_EROFS_FS_ZIP_ZSTD
 int __init z_erofs_zstd_init(void);
 void z_erofs_zstd_exit(void);
@@ -514,7 +507,6 @@
 static inline int z_erofs_zstd_exit(void) { return 0; }
 #endif	/* !CONFIG_EROFS_FS_ZIP_ZSTD */
 
->>>>>>> 0c383648
 #ifdef CONFIG_EROFS_FS_ONDEMAND
 int erofs_fscache_register_fs(struct super_block *sb);
 void erofs_fscache_unregister_fs(struct super_block *sb);
