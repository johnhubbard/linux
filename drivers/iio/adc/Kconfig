--- conflicted
+++ resolved
@@ -52,11 +52,8 @@
 	tristate "Analog Device AD4695 ADC Driver"
 	depends on SPI
 	select REGMAP_SPI
-<<<<<<< HEAD
-=======
-	select IIO_BUFFER
-	select IIO_TRIGGERED_BUFFER
->>>>>>> 8ee0f23e
+	select IIO_BUFFER
+	select IIO_TRIGGERED_BUFFER
 	help
 	  Say yes here to build support for Analog Devices AD4695 and similar
 	  analog to digital converters (ADC).
