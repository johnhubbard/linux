// SPDX-License-Identifier: GPL-2.0 OR BSD-3-Clause
/* Copyright(c) 2019-2022  Realtek Corporation
 */

#include "chan.h"
#include "coex.h"
#include "debug.h"
#include "fw.h"
#include "mac.h"
#include "phy.h"
#include "reg.h"
#include "rtw8852c.h"
#include "rtw8852c_rfk.h"
#include "rtw8852c_table.h"
#include "util.h"

#define RTW8852C_FW_FORMAT_MAX 0
#define RTW8852C_FW_BASENAME "rtw89/rtw8852c_fw"
#define RTW8852C_MODULE_FIRMWARE \
	RTW8852C_FW_BASENAME ".bin"

static const struct rtw89_hfc_ch_cfg rtw8852c_hfc_chcfg_pcie[] = {
	{13, 1614, grp_0}, /* ACH 0 */
	{13, 1614, grp_0}, /* ACH 1 */
	{13, 1614, grp_0}, /* ACH 2 */
	{13, 1614, grp_0}, /* ACH 3 */
	{13, 1614, grp_1}, /* ACH 4 */
	{13, 1614, grp_1}, /* ACH 5 */
	{13, 1614, grp_1}, /* ACH 6 */
	{13, 1614, grp_1}, /* ACH 7 */
	{13, 1614, grp_0}, /* B0MGQ */
	{13, 1614, grp_0}, /* B0HIQ */
	{13, 1614, grp_1}, /* B1MGQ */
	{13, 1614, grp_1}, /* B1HIQ */
	{40, 0, 0} /* FWCMDQ */
};

static const struct rtw89_hfc_pub_cfg rtw8852c_hfc_pubcfg_pcie = {
	1614, /* Group 0 */
	1614, /* Group 1 */
	3228, /* Public Max */
	0 /* WP threshold */
};

static const struct rtw89_hfc_param_ini rtw8852c_hfc_param_ini_pcie[] = {
	[RTW89_QTA_SCC] = {rtw8852c_hfc_chcfg_pcie, &rtw8852c_hfc_pubcfg_pcie,
			   &rtw89_mac_size.hfc_preccfg_pcie, RTW89_HCIFC_POH},
	[RTW89_QTA_DLFW] = {NULL, NULL, &rtw89_mac_size.hfc_preccfg_pcie,
			    RTW89_HCIFC_POH},
	[RTW89_QTA_INVALID] = {NULL},
};

static const struct rtw89_dle_mem rtw8852c_dle_mem_pcie[] = {
	[RTW89_QTA_SCC] = {RTW89_QTA_SCC, &rtw89_mac_size.wde_size19,
			   &rtw89_mac_size.ple_size19, &rtw89_mac_size.wde_qt18,
			   &rtw89_mac_size.wde_qt18, &rtw89_mac_size.ple_qt46,
			   &rtw89_mac_size.ple_qt47},
	[RTW89_QTA_DLFW] = {RTW89_QTA_DLFW, &rtw89_mac_size.wde_size18,
			    &rtw89_mac_size.ple_size18, &rtw89_mac_size.wde_qt17,
			    &rtw89_mac_size.wde_qt17, &rtw89_mac_size.ple_qt44,
			    &rtw89_mac_size.ple_qt45},
	[RTW89_QTA_INVALID] = {RTW89_QTA_INVALID, NULL, NULL, NULL, NULL, NULL,
			       NULL},
};

static const u32 rtw8852c_h2c_regs[RTW89_H2CREG_MAX] = {
	R_AX_H2CREG_DATA0_V1, R_AX_H2CREG_DATA1_V1, R_AX_H2CREG_DATA2_V1,
	R_AX_H2CREG_DATA3_V1
};

static const u32 rtw8852c_c2h_regs[RTW89_H2CREG_MAX] = {
	R_AX_C2HREG_DATA0_V1, R_AX_C2HREG_DATA1_V1, R_AX_C2HREG_DATA2_V1,
	R_AX_C2HREG_DATA3_V1
};

static const struct rtw89_page_regs rtw8852c_page_regs = {
	.hci_fc_ctrl	= R_AX_HCI_FC_CTRL_V1,
	.ch_page_ctrl	= R_AX_CH_PAGE_CTRL_V1,
	.ach_page_ctrl	= R_AX_ACH0_PAGE_CTRL_V1,
	.ach_page_info	= R_AX_ACH0_PAGE_INFO_V1,
	.pub_page_info3	= R_AX_PUB_PAGE_INFO3_V1,
	.pub_page_ctrl1	= R_AX_PUB_PAGE_CTRL1_V1,
	.pub_page_ctrl2	= R_AX_PUB_PAGE_CTRL2_V1,
	.pub_page_info1	= R_AX_PUB_PAGE_INFO1_V1,
	.pub_page_info2 = R_AX_PUB_PAGE_INFO2_V1,
	.wp_page_ctrl1	= R_AX_WP_PAGE_CTRL1_V1,
	.wp_page_ctrl2	= R_AX_WP_PAGE_CTRL2_V1,
	.wp_page_info1	= R_AX_WP_PAGE_INFO1_V1,
};

static const struct rtw89_reg_def rtw8852c_dcfo_comp = {
	R_DCFO_COMP_S0_V1, B_DCFO_COMP_S0_V1_MSK
};

static const struct rtw89_imr_info rtw8852c_imr_info = {
	.wdrls_imr_set		= B_AX_WDRLS_IMR_SET_V1,
	.wsec_imr_reg		= R_AX_SEC_ERROR_FLAG_IMR,
	.wsec_imr_set		= B_AX_TX_HANG_IMR | B_AX_RX_HANG_IMR,
	.mpdu_tx_imr_set	= B_AX_MPDU_TX_IMR_SET_V1,
	.mpdu_rx_imr_set	= B_AX_MPDU_RX_IMR_SET_V1,
	.sta_sch_imr_set	= B_AX_STA_SCHEDULER_IMR_SET,
	.txpktctl_imr_b0_reg	= R_AX_TXPKTCTL_B0_ERRFLAG_IMR,
	.txpktctl_imr_b0_clr	= B_AX_TXPKTCTL_IMR_B0_CLR_V1,
	.txpktctl_imr_b0_set	= B_AX_TXPKTCTL_IMR_B0_SET_V1,
	.txpktctl_imr_b1_reg	= R_AX_TXPKTCTL_B1_ERRFLAG_IMR,
	.txpktctl_imr_b1_clr	= B_AX_TXPKTCTL_IMR_B1_CLR_V1,
	.txpktctl_imr_b1_set	= B_AX_TXPKTCTL_IMR_B1_SET_V1,
	.wde_imr_clr		= B_AX_WDE_IMR_CLR_V1,
	.wde_imr_set		= B_AX_WDE_IMR_SET_V1,
	.ple_imr_clr		= B_AX_PLE_IMR_CLR_V1,
	.ple_imr_set		= B_AX_PLE_IMR_SET_V1,
	.host_disp_imr_clr	= B_AX_HOST_DISP_IMR_CLR_V1,
	.host_disp_imr_set	= B_AX_HOST_DISP_IMR_SET_V1,
	.cpu_disp_imr_clr	= B_AX_CPU_DISP_IMR_CLR_V1,
	.cpu_disp_imr_set	= B_AX_CPU_DISP_IMR_SET_V1,
	.other_disp_imr_clr	= B_AX_OTHER_DISP_IMR_CLR_V1,
	.other_disp_imr_set	= B_AX_OTHER_DISP_IMR_SET_V1,
	.bbrpt_com_err_imr_reg	= R_AX_BBRPT_COM_ERR_IMR,
	.bbrpt_chinfo_err_imr_reg = R_AX_BBRPT_CHINFO_ERR_IMR,
	.bbrpt_err_imr_set	= R_AX_BBRPT_CHINFO_IMR_SET_V1,
	.bbrpt_dfs_err_imr_reg	= R_AX_BBRPT_DFS_ERR_IMR,
	.ptcl_imr_clr		= B_AX_PTCL_IMR_CLR_V1,
	.ptcl_imr_set		= B_AX_PTCL_IMR_SET_V1,
	.cdma_imr_0_reg		= R_AX_RX_ERR_FLAG_IMR,
	.cdma_imr_0_clr		= B_AX_RX_ERR_IMR_CLR_V1,
	.cdma_imr_0_set		= B_AX_RX_ERR_IMR_SET_V1,
	.cdma_imr_1_reg		= R_AX_TX_ERR_FLAG_IMR,
	.cdma_imr_1_clr		= B_AX_TX_ERR_IMR_CLR_V1,
	.cdma_imr_1_set		= B_AX_TX_ERR_IMR_SET_V1,
	.phy_intf_imr_reg	= R_AX_PHYINFO_ERR_IMR_V1,
	.phy_intf_imr_clr	= B_AX_PHYINFO_IMR_CLR_V1,
	.phy_intf_imr_set	= B_AX_PHYINFO_IMR_SET_V1,
	.rmac_imr_reg		= R_AX_RX_ERR_IMR,
	.rmac_imr_clr		= B_AX_RMAC_IMR_CLR_V1,
	.rmac_imr_set		= B_AX_RMAC_IMR_SET_V1,
	.tmac_imr_reg		= R_AX_TRXPTCL_ERROR_INDICA_MASK,
	.tmac_imr_clr		= B_AX_TMAC_IMR_CLR_V1,
	.tmac_imr_set		= B_AX_TMAC_IMR_SET_V1,
};

static const struct rtw89_rrsr_cfgs rtw8852c_rrsr_cfgs = {
	.ref_rate = {R_AX_TRXPTCL_RRSR_CTL_0, B_AX_WMAC_RESP_REF_RATE_SEL, 0},
	.rsc = {R_AX_PTCL_RRSR1, B_AX_RSC_MASK, 2},
};

static const struct rtw89_dig_regs rtw8852c_dig_regs = {
	.seg0_pd_reg = R_SEG0R_PD,
	.pd_lower_bound_mask = B_SEG0R_PD_LOWER_BOUND_MSK,
	.pd_spatial_reuse_en = B_SEG0R_PD_SPATIAL_REUSE_EN_MSK,
	.bmode_pd_reg = R_BMODE_PDTH_EN_V1,
	.bmode_cca_rssi_limit_en = B_BMODE_PDTH_LIMIT_EN_MSK_V1,
	.bmode_pd_lower_bound_reg = R_BMODE_PDTH_V1,
	.bmode_rssi_nocca_low_th_mask = B_BMODE_PDTH_LOWER_BOUND_MSK_V1,
	.p0_lna_init = {R_PATH0_LNA_INIT_V1, B_PATH0_LNA_INIT_IDX_MSK},
	.p1_lna_init = {R_PATH1_LNA_INIT_V1, B_PATH1_LNA_INIT_IDX_MSK},
	.p0_tia_init = {R_PATH0_TIA_INIT_V1, B_PATH0_TIA_INIT_IDX_MSK_V1},
	.p1_tia_init = {R_PATH1_TIA_INIT_V1, B_PATH1_TIA_INIT_IDX_MSK_V1},
	.p0_rxb_init = {R_PATH0_RXB_INIT_V1, B_PATH0_RXB_INIT_IDX_MSK_V1},
	.p1_rxb_init = {R_PATH1_RXB_INIT_V1, B_PATH1_RXB_INIT_IDX_MSK_V1},
	.p0_p20_pagcugc_en = {R_PATH0_P20_FOLLOW_BY_PAGCUGC_V1,
			      B_PATH0_P20_FOLLOW_BY_PAGCUGC_EN_MSK},
	.p0_s20_pagcugc_en = {R_PATH0_S20_FOLLOW_BY_PAGCUGC_V1,
			      B_PATH0_S20_FOLLOW_BY_PAGCUGC_EN_MSK},
	.p1_p20_pagcugc_en = {R_PATH1_P20_FOLLOW_BY_PAGCUGC_V1,
			      B_PATH1_P20_FOLLOW_BY_PAGCUGC_EN_MSK},
	.p1_s20_pagcugc_en = {R_PATH1_S20_FOLLOW_BY_PAGCUGC_V1,
			      B_PATH1_S20_FOLLOW_BY_PAGCUGC_EN_MSK},
};

static const struct rtw89_edcca_regs rtw8852c_edcca_regs = {
	.edcca_level			= R_SEG0R_EDCCA_LVL,
	.edcca_mask			= B_EDCCA_LVL_MSK0,
	.edcca_p_mask			= B_EDCCA_LVL_MSK1,
	.ppdu_level			= R_SEG0R_EDCCA_LVL,
	.ppdu_mask			= B_EDCCA_LVL_MSK3,
	.rpt_a				= R_EDCCA_RPT_A,
	.rpt_b				= R_EDCCA_RPT_B,
	.rpt_sel			= R_EDCCA_RPT_SEL,
	.rpt_sel_mask			= B_EDCCA_RPT_SEL_MSK,
	.tx_collision_t2r_st		= R_TX_COLLISION_T2R_ST,
	.tx_collision_t2r_st_mask	= B_TX_COLLISION_T2R_ST_M,
};

static void rtw8852c_ctrl_btg_bt_rx(struct rtw89_dev *rtwdev, bool en,
				    enum rtw89_phy_idx phy_idx);

static void rtw8852c_ctrl_tx_path_tmac(struct rtw89_dev *rtwdev, u8 tx_path,
				       enum rtw89_mac_idx mac_idx);

static int rtw8852c_pwr_on_func(struct rtw89_dev *rtwdev)
{
	u32 val32;
	u32 ret;

	val32 = rtw89_read32_mask(rtwdev, R_AX_SYS_STATUS1, B_AX_PAD_HCI_SEL_V2_MASK);
	if (val32 == MAC_AX_HCI_SEL_PCIE_USB)
		rtw89_write32_set(rtwdev, R_AX_LDO_AON_CTRL0, B_AX_PD_REGU_L);

	rtw89_write32_clr(rtwdev, R_AX_SYS_PW_CTRL, B_AX_AFSM_WLSUS_EN |
						    B_AX_AFSM_PCIE_SUS_EN);
	rtw89_write32_set(rtwdev, R_AX_SYS_PW_CTRL, B_AX_DIS_WLBT_PDNSUSEN_SOPC);
	rtw89_write32_set(rtwdev, R_AX_WLLPS_CTRL, B_AX_DIS_WLBT_LPSEN_LOPC);
	rtw89_write32_clr(rtwdev, R_AX_SYS_PW_CTRL, B_AX_APDM_HPDN);
	rtw89_write32_clr(rtwdev, R_AX_SYS_PW_CTRL, B_AX_APFM_SWLPS);

	rtw89_write32_mask(rtwdev, R_AX_SPS_DIG_ON_CTRL0,
			   B_AX_OCP_L1_MASK, 0x7);

	ret = read_poll_timeout(rtw89_read32, val32, val32 & B_AX_RDY_SYSPWR,
				1000, 20000, false, rtwdev, R_AX_SYS_PW_CTRL);
	if (ret)
		return ret;

	rtw89_write32_set(rtwdev, R_AX_SYS_PW_CTRL, B_AX_EN_WLON);
	rtw89_write32_set(rtwdev, R_AX_SYS_PW_CTRL, B_AX_APFN_ONMAC);

	ret = read_poll_timeout(rtw89_read32, val32, !(val32 & B_AX_APFN_ONMAC),
				1000, 20000, false, rtwdev, R_AX_SYS_PW_CTRL);
	if (ret)
		return ret;

	rtw89_write8_set(rtwdev, R_AX_PLATFORM_ENABLE, B_AX_PLATFORM_EN);
	rtw89_write8_clr(rtwdev, R_AX_PLATFORM_ENABLE, B_AX_PLATFORM_EN);
	rtw89_write8_set(rtwdev, R_AX_PLATFORM_ENABLE, B_AX_PLATFORM_EN);
	rtw89_write8_clr(rtwdev, R_AX_PLATFORM_ENABLE, B_AX_PLATFORM_EN);

	rtw89_write8_set(rtwdev, R_AX_PLATFORM_ENABLE, B_AX_PLATFORM_EN);
	rtw89_write32_clr(rtwdev, R_AX_SYS_SDIO_CTRL, B_AX_PCIE_CALIB_EN_V1);

	rtw89_write32_clr(rtwdev, R_AX_SYS_ISO_CTRL_EXTEND, B_AX_CMAC1_FEN);
	rtw89_write32_set(rtwdev, R_AX_SYS_ISO_CTRL_EXTEND, B_AX_R_SYM_ISO_CMAC12PP);
	rtw89_write32_clr(rtwdev, R_AX_AFE_CTRL1, B_AX_R_SYM_WLCMAC1_P4_PC_EN |
						  B_AX_R_SYM_WLCMAC1_P3_PC_EN |
						  B_AX_R_SYM_WLCMAC1_P2_PC_EN |
						  B_AX_R_SYM_WLCMAC1_P1_PC_EN |
						  B_AX_R_SYM_WLCMAC1_PC_EN);
	rtw89_write32_set(rtwdev, R_AX_SYS_ADIE_PAD_PWR_CTRL, B_AX_SYM_PADPDN_WL_PTA_1P3);

	ret = rtw89_mac_write_xtal_si(rtwdev, XTAL_SI_ANAPAR_WL,
				      XTAL_SI_GND_SHDN_WL, XTAL_SI_GND_SHDN_WL);
	if (ret)
		return ret;

	rtw89_write32_set(rtwdev, R_AX_SYS_ADIE_PAD_PWR_CTRL, B_AX_SYM_PADPDN_WL_RFC_1P3);

	ret = rtw89_mac_write_xtal_si(rtwdev, XTAL_SI_ANAPAR_WL,
				      XTAL_SI_SHDN_WL, XTAL_SI_SHDN_WL);
	if (ret)
		return ret;
	ret = rtw89_mac_write_xtal_si(rtwdev, XTAL_SI_ANAPAR_WL, XTAL_SI_OFF_WEI,
				      XTAL_SI_OFF_WEI);
	if (ret)
		return ret;
	ret = rtw89_mac_write_xtal_si(rtwdev, XTAL_SI_ANAPAR_WL, XTAL_SI_OFF_EI,
				      XTAL_SI_OFF_EI);
	if (ret)
		return ret;
	ret = rtw89_mac_write_xtal_si(rtwdev, XTAL_SI_ANAPAR_WL, 0, XTAL_SI_RFC2RF);
	if (ret)
		return ret;
	ret = rtw89_mac_write_xtal_si(rtwdev, XTAL_SI_ANAPAR_WL, XTAL_SI_PON_WEI,
				      XTAL_SI_PON_WEI);
	if (ret)
		return ret;
	ret = rtw89_mac_write_xtal_si(rtwdev, XTAL_SI_ANAPAR_WL, XTAL_SI_PON_EI,
				      XTAL_SI_PON_EI);
	if (ret)
		return ret;
	ret = rtw89_mac_write_xtal_si(rtwdev, XTAL_SI_ANAPAR_WL, 0, XTAL_SI_SRAM2RFC);
	if (ret)
		return ret;
	ret = rtw89_mac_write_xtal_si(rtwdev, XTAL_SI_XTAL_XMD_2, 0x10, XTAL_SI_LDO_LPS);
	if (ret)
		return ret;
	ret = rtw89_mac_write_xtal_si(rtwdev, XTAL_SI_XTAL_XMD_4, 0, XTAL_SI_LPS_CAP);
	if (ret)
		return ret;

	rtw89_write32_set(rtwdev, R_AX_PMC_DBG_CTRL2, B_AX_SYSON_DIS_PMCR_AX_WRMSK);
	rtw89_write32_set(rtwdev, R_AX_SYS_ISO_CTRL, B_AX_ISO_EB2CORE);
	rtw89_write32_clr(rtwdev, R_AX_SYS_ISO_CTRL, B_AX_PWC_EV2EF_B15);

	fsleep(1000);

	rtw89_write32_clr(rtwdev, R_AX_SYS_ISO_CTRL, B_AX_PWC_EV2EF_B14);
	rtw89_write32_clr(rtwdev, R_AX_PMC_DBG_CTRL2, B_AX_SYSON_DIS_PMCR_AX_WRMSK);
	rtw89_write32_set(rtwdev, R_AX_GPIO0_15_EECS_EESK_LED1_PULL_LOW_EN,
			  B_AX_EECS_PULL_LOW_EN | B_AX_EESK_PULL_LOW_EN |
			  B_AX_LED1_PULL_LOW_EN);

	rtw89_write32_set(rtwdev, R_AX_DMAC_FUNC_EN,
			  B_AX_MAC_FUNC_EN | B_AX_DMAC_FUNC_EN | B_AX_MPDU_PROC_EN |
			  B_AX_WD_RLS_EN | B_AX_DLE_WDE_EN | B_AX_TXPKT_CTRL_EN |
			  B_AX_STA_SCH_EN | B_AX_DLE_PLE_EN | B_AX_PKT_BUF_EN |
			  B_AX_DMAC_TBL_EN | B_AX_PKT_IN_EN | B_AX_DLE_CPUIO_EN |
			  B_AX_DISPATCHER_EN | B_AX_BBRPT_EN | B_AX_MAC_SEC_EN |
			  B_AX_MAC_UN_EN | B_AX_H_AXIDMA_EN);

	rtw89_write32_set(rtwdev, R_AX_CMAC_FUNC_EN,
			  B_AX_CMAC_EN | B_AX_CMAC_TXEN | B_AX_CMAC_RXEN |
			  B_AX_FORCE_CMACREG_GCKEN | B_AX_PHYINTF_EN |
			  B_AX_CMAC_DMA_EN | B_AX_PTCLTOP_EN | B_AX_SCHEDULER_EN |
			  B_AX_TMAC_EN | B_AX_RMAC_EN);

	rtw89_write32_mask(rtwdev, R_AX_LED1_FUNC_SEL, B_AX_PINMUX_EESK_FUNC_SEL_V1_MASK,
			   PINMUX_EESK_FUNC_SEL_BT_LOG);

	return 0;
}

static int rtw8852c_pwr_off_func(struct rtw89_dev *rtwdev)
{
	u32 val32;
	u32 ret;

	ret = rtw89_mac_write_xtal_si(rtwdev, XTAL_SI_ANAPAR_WL, XTAL_SI_RFC2RF,
				      XTAL_SI_RFC2RF);
	if (ret)
		return ret;
	ret = rtw89_mac_write_xtal_si(rtwdev, XTAL_SI_ANAPAR_WL, 0, XTAL_SI_OFF_EI);
	if (ret)
		return ret;
	ret = rtw89_mac_write_xtal_si(rtwdev, XTAL_SI_ANAPAR_WL, 0, XTAL_SI_OFF_WEI);
	if (ret)
		return ret;
	ret = rtw89_mac_write_xtal_si(rtwdev, XTAL_SI_WL_RFC_S0, 0, XTAL_SI_RF00);
	if (ret)
		return ret;
	ret = rtw89_mac_write_xtal_si(rtwdev, XTAL_SI_WL_RFC_S1, 0, XTAL_SI_RF10);
	if (ret)
		return ret;
	ret = rtw89_mac_write_xtal_si(rtwdev, XTAL_SI_ANAPAR_WL, XTAL_SI_SRAM2RFC,
				      XTAL_SI_SRAM2RFC);
	if (ret)
		return ret;
	ret = rtw89_mac_write_xtal_si(rtwdev, XTAL_SI_ANAPAR_WL, 0, XTAL_SI_PON_EI);
	if (ret)
		return ret;
	ret = rtw89_mac_write_xtal_si(rtwdev, XTAL_SI_ANAPAR_WL, 0, XTAL_SI_PON_WEI);
	if (ret)
		return ret;

	rtw89_write32_set(rtwdev, R_AX_SYS_PW_CTRL, B_AX_EN_WLON);
	rtw89_write32_clr(rtwdev, R_AX_WLRF_CTRL, B_AX_AFC_AFEDIG);
	rtw89_write8_clr(rtwdev, R_AX_SYS_FUNC_EN, B_AX_FEN_BB_GLB_RSTN | B_AX_FEN_BBRSTB);
	rtw89_write32_clr(rtwdev, R_AX_SYS_ISO_CTRL_EXTEND,
			  B_AX_R_SYM_FEN_WLBBGLB_1 | B_AX_R_SYM_FEN_WLBBFUN_1);
	rtw89_write32_clr(rtwdev, R_AX_SYS_ADIE_PAD_PWR_CTRL, B_AX_SYM_PADPDN_WL_RFC_1P3);

	ret = rtw89_mac_write_xtal_si(rtwdev, XTAL_SI_ANAPAR_WL, 0, XTAL_SI_SHDN_WL);
	if (ret)
		return ret;

	rtw89_write32_clr(rtwdev, R_AX_SYS_ADIE_PAD_PWR_CTRL, B_AX_SYM_PADPDN_WL_PTA_1P3);

	ret = rtw89_mac_write_xtal_si(rtwdev, XTAL_SI_ANAPAR_WL, 0, XTAL_SI_GND_SHDN_WL);
	if (ret)
		return ret;

	rtw89_write32_set(rtwdev, R_AX_SYS_PW_CTRL, B_AX_APFM_OFFMAC);

	ret = read_poll_timeout(rtw89_read32, val32, !(val32 & B_AX_APFM_OFFMAC),
				1000, 20000, false, rtwdev, R_AX_SYS_PW_CTRL);
	if (ret)
		return ret;

	rtw89_write32(rtwdev, R_AX_WLLPS_CTRL, SW_LPS_OPTION);
	rtw89_write32_set(rtwdev, R_AX_SYS_PW_CTRL, B_AX_XTAL_OFF_A_DIE);
	rtw89_write32_set(rtwdev, R_AX_SYS_SWR_CTRL1, B_AX_SYM_CTRL_SPS_PWMFREQ);
	rtw89_write32_mask(rtwdev, R_AX_SPS_DIG_ON_CTRL0,
			   B_AX_REG_ZCDC_H_MASK, 0x3);
	rtw89_write32_set(rtwdev, R_AX_SYS_PW_CTRL, B_AX_APFM_SWLPS);

	return 0;
}

static void rtw8852c_e_efuse_parsing(struct rtw89_efuse *efuse,
				     struct rtw8852c_efuse *map)
{
	ether_addr_copy(efuse->addr, map->e.mac_addr);
	efuse->rfe_type = map->rfe_type;
	efuse->xtal_cap = map->xtal_k;
}

static void rtw8852c_efuse_parsing_tssi(struct rtw89_dev *rtwdev,
					struct rtw8852c_efuse *map)
{
	struct rtw89_tssi_info *tssi = &rtwdev->tssi;
	struct rtw8852c_tssi_offset *ofst[] = {&map->path_a_tssi, &map->path_b_tssi};
	u8 *bw40_1s_tssi_6g_ofst[] = {map->bw40_1s_tssi_6g_a, map->bw40_1s_tssi_6g_b};
	u8 i, j;

	tssi->thermal[RF_PATH_A] = map->path_a_therm;
	tssi->thermal[RF_PATH_B] = map->path_b_therm;

	for (i = 0; i < RF_PATH_NUM_8852C; i++) {
		memcpy(tssi->tssi_cck[i], ofst[i]->cck_tssi,
		       sizeof(ofst[i]->cck_tssi));

		for (j = 0; j < TSSI_CCK_CH_GROUP_NUM; j++)
			rtw89_debug(rtwdev, RTW89_DBG_TSSI,
				    "[TSSI][EFUSE] path=%d cck[%d]=0x%x\n",
				    i, j, tssi->tssi_cck[i][j]);

		memcpy(tssi->tssi_mcs[i], ofst[i]->bw40_tssi,
		       sizeof(ofst[i]->bw40_tssi));
		memcpy(tssi->tssi_mcs[i] + TSSI_MCS_2G_CH_GROUP_NUM,
		       ofst[i]->bw40_1s_tssi_5g, sizeof(ofst[i]->bw40_1s_tssi_5g));
		memcpy(tssi->tssi_6g_mcs[i], bw40_1s_tssi_6g_ofst[i],
		       sizeof(tssi->tssi_6g_mcs[i]));

		for (j = 0; j < TSSI_MCS_CH_GROUP_NUM; j++)
			rtw89_debug(rtwdev, RTW89_DBG_TSSI,
				    "[TSSI][EFUSE] path=%d mcs[%d]=0x%x\n",
				    i, j, tssi->tssi_mcs[i][j]);
	}
}

static bool _decode_efuse_gain(u8 data, s8 *high, s8 *low)
{
	if (high)
		*high = sign_extend32(FIELD_GET(GENMASK(7,  4), data), 3);
	if (low)
		*low = sign_extend32(FIELD_GET(GENMASK(3,  0), data), 3);

	return data != 0xff;
}

static void rtw8852c_efuse_parsing_gain_offset(struct rtw89_dev *rtwdev,
					       struct rtw8852c_efuse *map)
{
	struct rtw89_phy_efuse_gain *gain = &rtwdev->efuse_gain;
	bool valid = false;

	valid |= _decode_efuse_gain(map->rx_gain_2g_cck,
				    &gain->offset[RF_PATH_A][RTW89_GAIN_OFFSET_2G_CCK],
				    &gain->offset[RF_PATH_B][RTW89_GAIN_OFFSET_2G_CCK]);
	valid |= _decode_efuse_gain(map->rx_gain_2g_ofdm,
				    &gain->offset[RF_PATH_A][RTW89_GAIN_OFFSET_2G_OFDM],
				    &gain->offset[RF_PATH_B][RTW89_GAIN_OFFSET_2G_OFDM]);
	valid |= _decode_efuse_gain(map->rx_gain_5g_low,
				    &gain->offset[RF_PATH_A][RTW89_GAIN_OFFSET_5G_LOW],
				    &gain->offset[RF_PATH_B][RTW89_GAIN_OFFSET_5G_LOW]);
	valid |= _decode_efuse_gain(map->rx_gain_5g_mid,
				    &gain->offset[RF_PATH_A][RTW89_GAIN_OFFSET_5G_MID],
				    &gain->offset[RF_PATH_B][RTW89_GAIN_OFFSET_5G_MID]);
	valid |= _decode_efuse_gain(map->rx_gain_5g_high,
				    &gain->offset[RF_PATH_A][RTW89_GAIN_OFFSET_5G_HIGH],
				    &gain->offset[RF_PATH_B][RTW89_GAIN_OFFSET_5G_HIGH]);
	valid |= _decode_efuse_gain(map->rx_gain_6g_l0,
				    &gain->offset[RF_PATH_A][RTW89_GAIN_OFFSET_6G_L0],
				    &gain->offset[RF_PATH_B][RTW89_GAIN_OFFSET_6G_L0]);
	valid |= _decode_efuse_gain(map->rx_gain_6g_l1,
				    &gain->offset[RF_PATH_A][RTW89_GAIN_OFFSET_6G_L1],
				    &gain->offset[RF_PATH_B][RTW89_GAIN_OFFSET_6G_L1]);
	valid |= _decode_efuse_gain(map->rx_gain_6g_m0,
				    &gain->offset[RF_PATH_A][RTW89_GAIN_OFFSET_6G_M0],
				    &gain->offset[RF_PATH_B][RTW89_GAIN_OFFSET_6G_M0]);
	valid |= _decode_efuse_gain(map->rx_gain_6g_m1,
				    &gain->offset[RF_PATH_A][RTW89_GAIN_OFFSET_6G_M1],
				    &gain->offset[RF_PATH_B][RTW89_GAIN_OFFSET_6G_M1]);
	valid |= _decode_efuse_gain(map->rx_gain_6g_h0,
				    &gain->offset[RF_PATH_A][RTW89_GAIN_OFFSET_6G_H0],
				    &gain->offset[RF_PATH_B][RTW89_GAIN_OFFSET_6G_H0]);
	valid |= _decode_efuse_gain(map->rx_gain_6g_h1,
				    &gain->offset[RF_PATH_A][RTW89_GAIN_OFFSET_6G_H1],
				    &gain->offset[RF_PATH_B][RTW89_GAIN_OFFSET_6G_H1]);
	valid |= _decode_efuse_gain(map->rx_gain_6g_uh0,
				    &gain->offset[RF_PATH_A][RTW89_GAIN_OFFSET_6G_UH0],
				    &gain->offset[RF_PATH_B][RTW89_GAIN_OFFSET_6G_UH0]);
	valid |= _decode_efuse_gain(map->rx_gain_6g_uh1,
				    &gain->offset[RF_PATH_A][RTW89_GAIN_OFFSET_6G_UH1],
				    &gain->offset[RF_PATH_B][RTW89_GAIN_OFFSET_6G_UH1]);

	gain->offset_valid = valid;
}

static int rtw8852c_read_efuse(struct rtw89_dev *rtwdev, u8 *log_map,
			       enum rtw89_efuse_block block)
{
	struct rtw89_efuse *efuse = &rtwdev->efuse;
	struct rtw8852c_efuse *map;

	map = (struct rtw8852c_efuse *)log_map;

	efuse->country_code[0] = map->country_code[0];
	efuse->country_code[1] = map->country_code[1];
	rtw8852c_efuse_parsing_tssi(rtwdev, map);
	rtw8852c_efuse_parsing_gain_offset(rtwdev, map);

	switch (rtwdev->hci.type) {
	case RTW89_HCI_TYPE_PCIE:
		rtw8852c_e_efuse_parsing(efuse, map);
		break;
	default:
		return -ENOTSUPP;
	}

	rtw89_info(rtwdev, "chip rfe_type is %d\n", efuse->rfe_type);

	return 0;
}

static void rtw8852c_phycap_parsing_tssi(struct rtw89_dev *rtwdev, u8 *phycap_map)
{
	struct rtw89_tssi_info *tssi = &rtwdev->tssi;
	static const u32 tssi_trim_addr[RF_PATH_NUM_8852C] = {0x5D6, 0x5AB};
	static const u32 tssi_trim_addr_6g[RF_PATH_NUM_8852C] = {0x5CE, 0x5A3};
	u32 addr = rtwdev->chip->phycap_addr;
	bool pg = false;
	u32 ofst;
	u8 i, j;

	for (i = 0; i < RF_PATH_NUM_8852C; i++) {
		for (j = 0; j < TSSI_TRIM_CH_GROUP_NUM; j++) {
			/* addrs are in decreasing order */
			ofst = tssi_trim_addr[i] - addr - j;
			tssi->tssi_trim[i][j] = phycap_map[ofst];

			if (phycap_map[ofst] != 0xff)
				pg = true;
		}

		for (j = 0; j < TSSI_TRIM_CH_GROUP_NUM_6G; j++) {
			/* addrs are in decreasing order */
			ofst = tssi_trim_addr_6g[i] - addr - j;
			tssi->tssi_trim_6g[i][j] = phycap_map[ofst];

			if (phycap_map[ofst] != 0xff)
				pg = true;
		}
	}

	if (!pg) {
		memset(tssi->tssi_trim, 0, sizeof(tssi->tssi_trim));
		memset(tssi->tssi_trim_6g, 0, sizeof(tssi->tssi_trim_6g));
		rtw89_debug(rtwdev, RTW89_DBG_TSSI,
			    "[TSSI][TRIM] no PG, set all trim info to 0\n");
	}

	for (i = 0; i < RF_PATH_NUM_8852C; i++)
		for (j = 0; j < TSSI_TRIM_CH_GROUP_NUM; j++)
			rtw89_debug(rtwdev, RTW89_DBG_TSSI,
				    "[TSSI] path=%d idx=%d trim=0x%x addr=0x%x\n",
				    i, j, tssi->tssi_trim[i][j],
				    tssi_trim_addr[i] - j);
}

static void rtw8852c_phycap_parsing_thermal_trim(struct rtw89_dev *rtwdev,
						 u8 *phycap_map)
{
	struct rtw89_power_trim_info *info = &rtwdev->pwr_trim;
	static const u32 thm_trim_addr[RF_PATH_NUM_8852C] = {0x5DF, 0x5DC};
	u32 addr = rtwdev->chip->phycap_addr;
	u8 i;

	for (i = 0; i < RF_PATH_NUM_8852C; i++) {
		info->thermal_trim[i] = phycap_map[thm_trim_addr[i] - addr];

		rtw89_debug(rtwdev, RTW89_DBG_RFK,
			    "[THERMAL][TRIM] path=%d thermal_trim=0x%x\n",
			    i, info->thermal_trim[i]);

		if (info->thermal_trim[i] != 0xff)
			info->pg_thermal_trim = true;
	}
}

static void rtw8852c_thermal_trim(struct rtw89_dev *rtwdev)
{
#define __thm_setting(raw)				\
({							\
	u8 __v = (raw);					\
	((__v & 0x1) << 3) | ((__v & 0x1f) >> 1);	\
})
	struct rtw89_power_trim_info *info = &rtwdev->pwr_trim;
	u8 i, val;

	if (!info->pg_thermal_trim) {
		rtw89_debug(rtwdev, RTW89_DBG_RFK,
			    "[THERMAL][TRIM] no PG, do nothing\n");

		return;
	}

	for (i = 0; i < RF_PATH_NUM_8852C; i++) {
		val = __thm_setting(info->thermal_trim[i]);
		rtw89_write_rf(rtwdev, i, RR_TM2, RR_TM2_OFF, val);

		rtw89_debug(rtwdev, RTW89_DBG_RFK,
			    "[THERMAL][TRIM] path=%d thermal_setting=0x%x\n",
			    i, val);
	}
#undef __thm_setting
}

static void rtw8852c_phycap_parsing_pa_bias_trim(struct rtw89_dev *rtwdev,
						 u8 *phycap_map)
{
	struct rtw89_power_trim_info *info = &rtwdev->pwr_trim;
	static const u32 pabias_trim_addr[RF_PATH_NUM_8852C] = {0x5DE, 0x5DB};
	u32 addr = rtwdev->chip->phycap_addr;
	u8 i;

	for (i = 0; i < RF_PATH_NUM_8852C; i++) {
		info->pa_bias_trim[i] = phycap_map[pabias_trim_addr[i] - addr];

		rtw89_debug(rtwdev, RTW89_DBG_RFK,
			    "[PA_BIAS][TRIM] path=%d pa_bias_trim=0x%x\n",
			    i, info->pa_bias_trim[i]);

		if (info->pa_bias_trim[i] != 0xff)
			info->pg_pa_bias_trim = true;
	}
}

static void rtw8852c_pa_bias_trim(struct rtw89_dev *rtwdev)
{
	struct rtw89_power_trim_info *info = &rtwdev->pwr_trim;
	u8 pabias_2g, pabias_5g;
	u8 i;

	if (!info->pg_pa_bias_trim) {
		rtw89_debug(rtwdev, RTW89_DBG_RFK,
			    "[PA_BIAS][TRIM] no PG, do nothing\n");

		return;
	}

	for (i = 0; i < RF_PATH_NUM_8852C; i++) {
		pabias_2g = FIELD_GET(GENMASK(3, 0), info->pa_bias_trim[i]);
		pabias_5g = FIELD_GET(GENMASK(7, 4), info->pa_bias_trim[i]);

		rtw89_debug(rtwdev, RTW89_DBG_RFK,
			    "[PA_BIAS][TRIM] path=%d 2G=0x%x 5G=0x%x\n",
			    i, pabias_2g, pabias_5g);

		rtw89_write_rf(rtwdev, i, RR_BIASA, RR_BIASA_TXG, pabias_2g);
		rtw89_write_rf(rtwdev, i, RR_BIASA, RR_BIASA_TXA, pabias_5g);
	}
}

static int rtw8852c_read_phycap(struct rtw89_dev *rtwdev, u8 *phycap_map)
{
	rtw8852c_phycap_parsing_tssi(rtwdev, phycap_map);
	rtw8852c_phycap_parsing_thermal_trim(rtwdev, phycap_map);
	rtw8852c_phycap_parsing_pa_bias_trim(rtwdev, phycap_map);

	return 0;
}

static void rtw8852c_power_trim(struct rtw89_dev *rtwdev)
{
	rtw8852c_thermal_trim(rtwdev);
	rtw8852c_pa_bias_trim(rtwdev);
}

static void rtw8852c_set_channel_mac(struct rtw89_dev *rtwdev,
				     const struct rtw89_chan *chan,
				     u8 mac_idx)
{
	u32 rf_mod = rtw89_mac_reg_by_idx(rtwdev, R_AX_WMAC_RFMOD, mac_idx);
	u32 sub_carr = rtw89_mac_reg_by_idx(rtwdev, R_AX_TX_SUB_CARRIER_VALUE, mac_idx);
	u32 chk_rate = rtw89_mac_reg_by_idx(rtwdev, R_AX_TXRATE_CHK, mac_idx);
	u8 txsc20 = 0, txsc40 = 0, txsc80 = 0;
	u8 rf_mod_val = 0, chk_rate_mask = 0;
	u32 txsc;

	switch (chan->band_width) {
	case RTW89_CHANNEL_WIDTH_160:
		txsc80 = rtw89_phy_get_txsc(rtwdev, chan,
					    RTW89_CHANNEL_WIDTH_80);
		fallthrough;
	case RTW89_CHANNEL_WIDTH_80:
		txsc40 = rtw89_phy_get_txsc(rtwdev, chan,
					    RTW89_CHANNEL_WIDTH_40);
		fallthrough;
	case RTW89_CHANNEL_WIDTH_40:
		txsc20 = rtw89_phy_get_txsc(rtwdev, chan,
					    RTW89_CHANNEL_WIDTH_20);
		break;
	default:
		break;
	}

	switch (chan->band_width) {
	case RTW89_CHANNEL_WIDTH_160:
		rf_mod_val = AX_WMAC_RFMOD_160M;
		txsc = FIELD_PREP(B_AX_TXSC_20M_MASK, txsc20) |
		       FIELD_PREP(B_AX_TXSC_40M_MASK, txsc40) |
		       FIELD_PREP(B_AX_TXSC_80M_MASK, txsc80);
		break;
	case RTW89_CHANNEL_WIDTH_80:
		rf_mod_val = AX_WMAC_RFMOD_80M;
		txsc = FIELD_PREP(B_AX_TXSC_20M_MASK, txsc20) |
		       FIELD_PREP(B_AX_TXSC_40M_MASK, txsc40);
		break;
	case RTW89_CHANNEL_WIDTH_40:
		rf_mod_val = AX_WMAC_RFMOD_40M;
		txsc = FIELD_PREP(B_AX_TXSC_20M_MASK, txsc20);
		break;
	case RTW89_CHANNEL_WIDTH_20:
	default:
		rf_mod_val = AX_WMAC_RFMOD_20M;
		txsc = 0;
		break;
	}
	rtw89_write8_mask(rtwdev, rf_mod, B_AX_WMAC_RFMOD_MASK, rf_mod_val);
	rtw89_write32(rtwdev, sub_carr, txsc);

	switch (chan->band_type) {
	case RTW89_BAND_2G:
		chk_rate_mask = B_AX_BAND_MODE;
		break;
	case RTW89_BAND_5G:
	case RTW89_BAND_6G:
		chk_rate_mask = B_AX_CHECK_CCK_EN | B_AX_RTS_LIMIT_IN_OFDM6;
		break;
	default:
		rtw89_warn(rtwdev, "Invalid band_type:%d\n", chan->band_type);
		return;
	}
	rtw89_write8_clr(rtwdev, chk_rate, B_AX_BAND_MODE | B_AX_CHECK_CCK_EN |
					   B_AX_RTS_LIMIT_IN_OFDM6);
	rtw89_write8_set(rtwdev, chk_rate, chk_rate_mask);
}

static const u32 rtw8852c_sco_barker_threshold[14] = {
	0x1fe4f, 0x1ff5e, 0x2006c, 0x2017b, 0x2028a, 0x20399, 0x204a8, 0x205b6,
	0x206c5, 0x207d4, 0x208e3, 0x209f2, 0x20b00, 0x20d8a
};

static const u32 rtw8852c_sco_cck_threshold[14] = {
	0x2bdac, 0x2bf21, 0x2c095, 0x2c209, 0x2c37e, 0x2c4f2, 0x2c666, 0x2c7db,
	0x2c94f, 0x2cac3, 0x2cc38, 0x2cdac, 0x2cf21, 0x2d29e
};

static int rtw8852c_ctrl_sco_cck(struct rtw89_dev *rtwdev, u8 central_ch,
				 u8 primary_ch, enum rtw89_bandwidth bw)
{
	u8 ch_element;

	if (bw == RTW89_CHANNEL_WIDTH_20) {
		ch_element = central_ch - 1;
	} else if (bw == RTW89_CHANNEL_WIDTH_40) {
		if (primary_ch == 1)
			ch_element = central_ch - 1 + 2;
		else
			ch_element = central_ch - 1 - 2;
	} else {
		rtw89_warn(rtwdev, "Invalid BW:%d for CCK\n", bw);
		return -EINVAL;
	}
	rtw89_phy_write32_mask(rtwdev, R_BK_FC0_INV_V1, B_BK_FC0_INV_MSK_V1,
			       rtw8852c_sco_barker_threshold[ch_element]);
	rtw89_phy_write32_mask(rtwdev, R_CCK_FC0_INV_V1, B_CCK_FC0_INV_MSK_V1,
			       rtw8852c_sco_cck_threshold[ch_element]);

	return 0;
}

struct rtw8852c_bb_gain {
	u32 gain_g[BB_PATH_NUM_8852C];
	u32 gain_a[BB_PATH_NUM_8852C];
	u32 gain_mask;
};

static const struct rtw8852c_bb_gain bb_gain_lna[LNA_GAIN_NUM] = {
	{ .gain_g = {0x4678, 0x475C}, .gain_a = {0x45DC, 0x4740},
	  .gain_mask = 0x00ff0000 },
	{ .gain_g = {0x4678, 0x475C}, .gain_a = {0x45DC, 0x4740},
	  .gain_mask = 0xff000000 },
	{ .gain_g = {0x467C, 0x4760}, .gain_a = {0x4660, 0x4744},
	  .gain_mask = 0x000000ff },
	{ .gain_g = {0x467C, 0x4760}, .gain_a = {0x4660, 0x4744},
	  .gain_mask = 0x0000ff00 },
	{ .gain_g = {0x467C, 0x4760}, .gain_a = {0x4660, 0x4744},
	  .gain_mask = 0x00ff0000 },
	{ .gain_g = {0x467C, 0x4760}, .gain_a = {0x4660, 0x4744},
	  .gain_mask = 0xff000000 },
	{ .gain_g = {0x4680, 0x4764}, .gain_a = {0x4664, 0x4748},
	  .gain_mask = 0x000000ff },
};

static const struct rtw8852c_bb_gain bb_gain_tia[TIA_GAIN_NUM] = {
	{ .gain_g = {0x4680, 0x4764}, .gain_a = {0x4664, 0x4748},
	  .gain_mask = 0x00ff0000 },
	{ .gain_g = {0x4680, 0x4764}, .gain_a = {0x4664, 0x4748},
	  .gain_mask = 0xff000000 },
};

struct rtw8852c_bb_gain_bypass {
	u32 gain_g[BB_PATH_NUM_8852C];
	u32 gain_a[BB_PATH_NUM_8852C];
	u32 gain_mask_g;
	u32 gain_mask_a;
};

static
const struct rtw8852c_bb_gain_bypass bb_gain_bypass_lna[LNA_GAIN_NUM] = {
	{ .gain_g = {0x4BB8, 0x4C7C}, .gain_a = {0x4BB4, 0x4C78},
	  .gain_mask_g = 0xff000000, .gain_mask_a = 0xff},
	{ .gain_g = {0x4BBC, 0x4C80}, .gain_a = {0x4BB4, 0x4C78},
	  .gain_mask_g = 0xff, .gain_mask_a = 0xff00},
	{ .gain_g = {0x4BBC, 0x4C80}, .gain_a = {0x4BB4, 0x4C78},
	  .gain_mask_g = 0xff00, .gain_mask_a = 0xff0000},
	{ .gain_g = {0x4BBC, 0x4C80}, .gain_a = {0x4BB4, 0x4C78},
	  .gain_mask_g = 0xff0000, .gain_mask_a = 0xff000000},
	{ .gain_g = {0x4BBC, 0x4C80}, .gain_a = {0x4BB8, 0x4C7C},
	  .gain_mask_g = 0xff000000, .gain_mask_a = 0xff},
	{ .gain_g = {0x4BC0, 0x4C84}, .gain_a = {0x4BB8, 0x4C7C},
	  .gain_mask_g = 0xff, .gain_mask_a = 0xff00},
	{ .gain_g = {0x4BC0, 0x4C84}, .gain_a = {0x4BB8, 0x4C7C},
	  .gain_mask_g = 0xff00, .gain_mask_a = 0xff0000},
};

struct rtw8852c_bb_gain_op1db {
	struct {
		u32 lna[BB_PATH_NUM_8852C];
		u32 tia_lna[BB_PATH_NUM_8852C];
		u32 mask;
	} reg[LNA_GAIN_NUM];
	u32 reg_tia0_lna6[BB_PATH_NUM_8852C];
	u32 mask_tia0_lna6;
};

static const struct rtw8852c_bb_gain_op1db bb_gain_op1db_a = {
	.reg = {
		{ .lna = {0x4668, 0x474c}, .tia_lna = {0x4670, 0x4754},
		  .mask = 0xff},
		{ .lna = {0x4668, 0x474c}, .tia_lna = {0x4670, 0x4754},
		  .mask = 0xff00},
		{ .lna = {0x4668, 0x474c}, .tia_lna = {0x4670, 0x4754},
		  .mask = 0xff0000},
		{ .lna = {0x4668, 0x474c}, .tia_lna = {0x4670, 0x4754},
		  .mask = 0xff000000},
		{ .lna = {0x466c, 0x4750}, .tia_lna = {0x4674, 0x4758},
		  .mask = 0xff},
		{ .lna = {0x466c, 0x4750}, .tia_lna = {0x4674, 0x4758},
		  .mask = 0xff00},
		{ .lna = {0x466c, 0x4750}, .tia_lna = {0x4674, 0x4758},
		  .mask = 0xff0000},
	},
	.reg_tia0_lna6 = {0x4674, 0x4758},
	.mask_tia0_lna6 = 0xff000000,
};

static void rtw8852c_set_gain_error(struct rtw89_dev *rtwdev,
				    enum rtw89_subband subband,
				    enum rtw89_rf_path path)
{
	const struct rtw89_phy_bb_gain_info *gain = &rtwdev->bb_gain.ax;
	u8 gain_band = rtw89_subband_to_bb_gain_band(subband);
	s32 val;
	u32 reg;
	u32 mask;
	int i;

	for (i = 0; i < LNA_GAIN_NUM; i++) {
		if (subband == RTW89_CH_2G)
			reg = bb_gain_lna[i].gain_g[path];
		else
			reg = bb_gain_lna[i].gain_a[path];

		mask = bb_gain_lna[i].gain_mask;
		val = gain->lna_gain[gain_band][path][i];
		rtw89_phy_write32_mask(rtwdev, reg, mask, val);

		if (subband == RTW89_CH_2G) {
			reg = bb_gain_bypass_lna[i].gain_g[path];
			mask = bb_gain_bypass_lna[i].gain_mask_g;
		} else {
			reg = bb_gain_bypass_lna[i].gain_a[path];
			mask = bb_gain_bypass_lna[i].gain_mask_a;
		}

		val = gain->lna_gain_bypass[gain_band][path][i];
		rtw89_phy_write32_mask(rtwdev, reg, mask, val);

		if (subband != RTW89_CH_2G) {
			reg = bb_gain_op1db_a.reg[i].lna[path];
			mask = bb_gain_op1db_a.reg[i].mask;
			val = gain->lna_op1db[gain_band][path][i];
			rtw89_phy_write32_mask(rtwdev, reg, mask, val);

			reg = bb_gain_op1db_a.reg[i].tia_lna[path];
			mask = bb_gain_op1db_a.reg[i].mask;
			val = gain->tia_lna_op1db[gain_band][path][i];
			rtw89_phy_write32_mask(rtwdev, reg, mask, val);
		}
	}

	if (subband != RTW89_CH_2G) {
		reg = bb_gain_op1db_a.reg_tia0_lna6[path];
		mask = bb_gain_op1db_a.mask_tia0_lna6;
		val = gain->tia_lna_op1db[gain_band][path][7];
		rtw89_phy_write32_mask(rtwdev, reg, mask, val);
	}

	for (i = 0; i < TIA_GAIN_NUM; i++) {
		if (subband == RTW89_CH_2G)
			reg = bb_gain_tia[i].gain_g[path];
		else
			reg = bb_gain_tia[i].gain_a[path];

		mask = bb_gain_tia[i].gain_mask;
		val = gain->tia_gain[gain_band][path][i];
		rtw89_phy_write32_mask(rtwdev, reg, mask, val);
	}
}

static void rtw8852c_set_gain_offset(struct rtw89_dev *rtwdev,
				     const struct rtw89_chan *chan,
				     enum rtw89_phy_idx phy_idx,
				     enum rtw89_rf_path path)
{
	static const u32 rssi_ofst_addr[2] = {R_PATH0_G_TIA0_LNA6_OP1DB_V1,
					      R_PATH1_G_TIA0_LNA6_OP1DB_V1};
	static const u32 rpl_mask[2] = {B_RPL_PATHA_MASK, B_RPL_PATHB_MASK};
	static const u32 rpl_tb_mask[2] = {B_RSSI_M_PATHA_MASK, B_RSSI_M_PATHB_MASK};
	struct rtw89_phy_efuse_gain *efuse_gain = &rtwdev->efuse_gain;
	enum rtw89_gain_offset gain_band;
	s32 offset_q0, offset_base_q4;
	s32 tmp = 0;

	if (!efuse_gain->offset_valid)
		return;

	if (rtwdev->dbcc_en && path == RF_PATH_B)
		phy_idx = RTW89_PHY_1;

	if (chan->band_type == RTW89_BAND_2G) {
		offset_q0 = efuse_gain->offset[path][RTW89_GAIN_OFFSET_2G_CCK];
		offset_base_q4 = efuse_gain->offset_base[phy_idx];

		tmp = clamp_t(s32, (-offset_q0 << 3) + (offset_base_q4 >> 1),
			      S8_MIN >> 1, S8_MAX >> 1);
		rtw89_phy_write32_mask(rtwdev, R_RPL_OFST, B_RPL_OFST_MASK, tmp & 0x7f);
	}

	gain_band = rtw89_subband_to_gain_offset_band_of_ofdm(chan->subband_type);

	offset_q0 = -efuse_gain->offset[path][gain_band];
	offset_base_q4 = efuse_gain->offset_base[phy_idx];

	tmp = (offset_q0 << 2) + (offset_base_q4 >> 2);
	tmp = clamp_t(s32, -tmp, S8_MIN, S8_MAX);
	rtw89_phy_write32_mask(rtwdev, rssi_ofst_addr[path], B_PATH0_R_G_OFST_MASK, tmp & 0xff);

	tmp = clamp_t(s32, offset_q0 << 4, S8_MIN, S8_MAX);
	rtw89_phy_write32_idx(rtwdev, R_RPL_PATHAB, rpl_mask[path], tmp & 0xff, phy_idx);
	rtw89_phy_write32_idx(rtwdev, R_RSSI_M_PATHAB, rpl_tb_mask[path], tmp & 0xff, phy_idx);
}

static void rtw8852c_ctrl_ch(struct rtw89_dev *rtwdev,
			     const struct rtw89_chan *chan,
			     enum rtw89_phy_idx phy_idx)
{
	u8 sco;
	u16 central_freq = chan->freq;
	u8 central_ch = chan->channel;
	u8 band = chan->band_type;
	u8 subband = chan->subband_type;
	bool is_2g = band == RTW89_BAND_2G;
	u8 chan_idx;

	if (!central_freq) {
		rtw89_warn(rtwdev, "Invalid central_freq\n");
		return;
	}

	if (phy_idx == RTW89_PHY_0) {
		/* Path A */
		rtw8852c_set_gain_error(rtwdev, subband, RF_PATH_A);
		rtw8852c_set_gain_offset(rtwdev, chan, phy_idx, RF_PATH_A);

		if (is_2g)
			rtw89_phy_write32_idx(rtwdev, R_PATH0_BAND_SEL_V1,
					      B_PATH0_BAND_SEL_MSK_V1, 1,
					      phy_idx);
		else
			rtw89_phy_write32_idx(rtwdev, R_PATH0_BAND_SEL_V1,
					      B_PATH0_BAND_SEL_MSK_V1, 0,
					      phy_idx);
		/* Path B */
		if (!rtwdev->dbcc_en) {
			rtw8852c_set_gain_error(rtwdev, subband, RF_PATH_B);
			rtw8852c_set_gain_offset(rtwdev, chan, phy_idx, RF_PATH_B);

			if (is_2g)
				rtw89_phy_write32_idx(rtwdev,
						      R_PATH1_BAND_SEL_V1,
						      B_PATH1_BAND_SEL_MSK_V1,
						      1, phy_idx);
			else
				rtw89_phy_write32_idx(rtwdev,
						      R_PATH1_BAND_SEL_V1,
						      B_PATH1_BAND_SEL_MSK_V1,
						      0, phy_idx);
			rtw89_phy_write32_clr(rtwdev, R_2P4G_BAND, B_2P4G_BAND_SEL);
		} else {
			if (is_2g)
				rtw89_phy_write32_clr(rtwdev, R_2P4G_BAND, B_2P4G_BAND_SEL);
			else
				rtw89_phy_write32_set(rtwdev, R_2P4G_BAND, B_2P4G_BAND_SEL);
		}
		/* SCO compensate FC setting */
		rtw89_phy_write32_idx(rtwdev, R_FC0_V1, B_FC0_MSK_V1,
				      central_freq, phy_idx);
		/* round_up((1/fc0)*pow(2,18)) */
		sco = DIV_ROUND_CLOSEST(1 << 18, central_freq);
		rtw89_phy_write32_idx(rtwdev, R_FC0_BW, B_FC0_BW_INV, sco,
				      phy_idx);
	} else {
		/* Path B */
		rtw8852c_set_gain_error(rtwdev, subband, RF_PATH_B);
		rtw8852c_set_gain_offset(rtwdev, chan, phy_idx, RF_PATH_B);

		if (is_2g)
			rtw89_phy_write32_idx(rtwdev, R_PATH1_BAND_SEL_V1,
					      B_PATH1_BAND_SEL_MSK_V1,
					      1, phy_idx);
		else
			rtw89_phy_write32_idx(rtwdev, R_PATH1_BAND_SEL_V1,
					      B_PATH1_BAND_SEL_MSK_V1,
					      0, phy_idx);
		/* SCO compensate FC setting */
		rtw89_phy_write32_idx(rtwdev, R_FC0_V1, B_FC0_MSK_V1,
				      central_freq, phy_idx);
		/* round_up((1/fc0)*pow(2,18)) */
		sco = DIV_ROUND_CLOSEST(1 << 18, central_freq);
		rtw89_phy_write32_idx(rtwdev, R_FC0_BW, B_FC0_BW_INV, sco,
				      phy_idx);
	}
	/* CCK parameters */
	if (band == RTW89_BAND_2G) {
		if (central_ch == 14) {
			rtw89_phy_write32_mask(rtwdev, R_PCOEFF0_V1,
					       B_PCOEFF01_MSK_V1, 0x3b13ff);
			rtw89_phy_write32_mask(rtwdev, R_PCOEFF2_V1,
					       B_PCOEFF23_MSK_V1, 0x1c42de);
			rtw89_phy_write32_mask(rtwdev, R_PCOEFF4_V1,
					       B_PCOEFF45_MSK_V1, 0xfdb0ad);
			rtw89_phy_write32_mask(rtwdev, R_PCOEFF6_V1,
					       B_PCOEFF67_MSK_V1, 0xf60f6e);
			rtw89_phy_write32_mask(rtwdev, R_PCOEFF8_V1,
					       B_PCOEFF89_MSK_V1, 0xfd8f92);
			rtw89_phy_write32_mask(rtwdev, R_PCOEFFA_V1,
					       B_PCOEFFAB_MSK_V1, 0x2d011);
			rtw89_phy_write32_mask(rtwdev, R_PCOEFFC_V1,
					       B_PCOEFFCD_MSK_V1, 0x1c02c);
			rtw89_phy_write32_mask(rtwdev, R_PCOEFFE_V1,
					       B_PCOEFFEF_MSK_V1, 0xfff00a);
		} else {
			rtw89_phy_write32_mask(rtwdev, R_PCOEFF0_V1,
					       B_PCOEFF01_MSK_V1, 0x3d23ff);
			rtw89_phy_write32_mask(rtwdev, R_PCOEFF2_V1,
					       B_PCOEFF23_MSK_V1, 0x29b354);
			rtw89_phy_write32_mask(rtwdev, R_PCOEFF4_V1,
					       B_PCOEFF45_MSK_V1, 0xfc1c8);
			rtw89_phy_write32_mask(rtwdev, R_PCOEFF6_V1,
					       B_PCOEFF67_MSK_V1, 0xfdb053);
			rtw89_phy_write32_mask(rtwdev, R_PCOEFF8_V1,
					       B_PCOEFF89_MSK_V1, 0xf86f9a);
			rtw89_phy_write32_mask(rtwdev, R_PCOEFFA_V1,
					       B_PCOEFFAB_MSK_V1, 0xfaef92);
			rtw89_phy_write32_mask(rtwdev, R_PCOEFFC_V1,
					       B_PCOEFFCD_MSK_V1, 0xfe5fcc);
			rtw89_phy_write32_mask(rtwdev, R_PCOEFFE_V1,
					       B_PCOEFFEF_MSK_V1, 0xffdff5);
		}
	}

	chan_idx = rtw89_encode_chan_idx(rtwdev, chan->primary_channel, band);
	rtw89_phy_write32_idx(rtwdev, R_MAC_PIN_SEL, B_CH_IDX_SEG0, chan_idx, phy_idx);
}

static void rtw8852c_bw_setting(struct rtw89_dev *rtwdev, u8 bw, u8 path)
{
	static const u32 adc_sel[2] = {0xC0EC, 0xC1EC};
	static const u32 wbadc_sel[2] = {0xC0E4, 0xC1E4};

	switch (bw) {
	case RTW89_CHANNEL_WIDTH_5:
		rtw89_phy_write32_mask(rtwdev, adc_sel[path], 0x6000, 0x1);
		rtw89_phy_write32_mask(rtwdev, wbadc_sel[path], 0x30, 0x0);
		break;
	case RTW89_CHANNEL_WIDTH_10:
		rtw89_phy_write32_mask(rtwdev, adc_sel[path], 0x6000, 0x2);
		rtw89_phy_write32_mask(rtwdev, wbadc_sel[path], 0x30, 0x1);
		break;
	case RTW89_CHANNEL_WIDTH_20:
	case RTW89_CHANNEL_WIDTH_40:
	case RTW89_CHANNEL_WIDTH_80:
	case RTW89_CHANNEL_WIDTH_160:
		rtw89_phy_write32_mask(rtwdev, adc_sel[path], 0x6000, 0x0);
		rtw89_phy_write32_mask(rtwdev, wbadc_sel[path], 0x30, 0x2);
		break;
	default:
		rtw89_warn(rtwdev, "Fail to set ADC\n");
	}
}

static void rtw8852c_edcca_per20_bitmap_sifs(struct rtw89_dev *rtwdev, u8 bw,
					     enum rtw89_phy_idx phy_idx)
{
	if (bw == RTW89_CHANNEL_WIDTH_20) {
		rtw89_phy_write32_idx(rtwdev, R_SNDCCA_A1, B_SNDCCA_A1_EN, 0xff, phy_idx);
		rtw89_phy_write32_idx(rtwdev, R_SNDCCA_A2, B_SNDCCA_A2_VAL, 0, phy_idx);
	} else {
		rtw89_phy_write32_idx(rtwdev, R_SNDCCA_A1, B_SNDCCA_A1_EN, 0, phy_idx);
		rtw89_phy_write32_idx(rtwdev, R_SNDCCA_A2, B_SNDCCA_A2_VAL, 0, phy_idx);
	}
}

static void
rtw8852c_ctrl_bw(struct rtw89_dev *rtwdev, u8 pri_ch, u8 bw,
		 enum rtw89_phy_idx phy_idx)
{
	u8 mod_sbw = 0;

	switch (bw) {
	case RTW89_CHANNEL_WIDTH_5:
	case RTW89_CHANNEL_WIDTH_10:
	case RTW89_CHANNEL_WIDTH_20:
		if (bw == RTW89_CHANNEL_WIDTH_5)
			mod_sbw = 0x1;
		else if (bw == RTW89_CHANNEL_WIDTH_10)
			mod_sbw = 0x2;
		else if (bw == RTW89_CHANNEL_WIDTH_20)
			mod_sbw = 0x0;
		rtw89_phy_write32_idx(rtwdev, R_FC0_BW, B_FC0_BW_SET, 0x0,
				      phy_idx);
		rtw89_phy_write32_idx(rtwdev, R_CHBW_MOD, B_CHBW_MOD_SBW,
				      mod_sbw, phy_idx);
		rtw89_phy_write32_idx(rtwdev, R_CHBW_MOD, B_CHBW_MOD_PRICH, 0x0,
				      phy_idx);
		rtw89_phy_write32_mask(rtwdev, R_PATH0_SAMPL_DLY_T_V1,
				       B_PATH0_SAMPL_DLY_T_MSK_V1, 0x3);
		rtw89_phy_write32_mask(rtwdev, R_PATH1_SAMPL_DLY_T_V1,
				       B_PATH1_SAMPL_DLY_T_MSK_V1, 0x3);
		rtw89_phy_write32_mask(rtwdev, R_PATH0_BW_SEL_V1,
				       B_PATH0_BW_SEL_MSK_V1, 0xf);
		rtw89_phy_write32_mask(rtwdev, R_PATH1_BW_SEL_V1,
				       B_PATH1_BW_SEL_MSK_V1, 0xf);
		break;
	case RTW89_CHANNEL_WIDTH_40:
		rtw89_phy_write32_idx(rtwdev, R_FC0_BW, B_FC0_BW_SET, 0x1,
				      phy_idx);
		rtw89_phy_write32_idx(rtwdev, R_CHBW_MOD, B_CHBW_MOD_SBW, 0x0,
				      phy_idx);
		rtw89_phy_write32_idx(rtwdev, R_CHBW_MOD, B_CHBW_MOD_PRICH,
				      pri_ch,
				      phy_idx);
		rtw89_phy_write32_mask(rtwdev, R_PATH0_SAMPL_DLY_T_V1,
				       B_PATH0_SAMPL_DLY_T_MSK_V1, 0x3);
		rtw89_phy_write32_mask(rtwdev, R_PATH1_SAMPL_DLY_T_V1,
				       B_PATH1_SAMPL_DLY_T_MSK_V1, 0x3);
		rtw89_phy_write32_mask(rtwdev, R_PATH0_BW_SEL_V1,
				       B_PATH0_BW_SEL_MSK_V1, 0xf);
		rtw89_phy_write32_mask(rtwdev, R_PATH1_BW_SEL_V1,
				       B_PATH1_BW_SEL_MSK_V1, 0xf);
		break;
	case RTW89_CHANNEL_WIDTH_80:
		rtw89_phy_write32_idx(rtwdev, R_FC0_BW, B_FC0_BW_SET, 0x2,
				      phy_idx);
		rtw89_phy_write32_idx(rtwdev, R_CHBW_MOD, B_CHBW_MOD_SBW, 0x0,
				      phy_idx);
		rtw89_phy_write32_idx(rtwdev, R_CHBW_MOD, B_CHBW_MOD_PRICH,
				      pri_ch,
				      phy_idx);
		rtw89_phy_write32_mask(rtwdev, R_PATH0_SAMPL_DLY_T_V1,
				       B_PATH0_SAMPL_DLY_T_MSK_V1, 0x2);
		rtw89_phy_write32_mask(rtwdev, R_PATH1_SAMPL_DLY_T_V1,
				       B_PATH1_SAMPL_DLY_T_MSK_V1, 0x2);
		rtw89_phy_write32_mask(rtwdev, R_PATH0_BW_SEL_V1,
				       B_PATH0_BW_SEL_MSK_V1, 0xd);
		rtw89_phy_write32_mask(rtwdev, R_PATH1_BW_SEL_V1,
				       B_PATH1_BW_SEL_MSK_V1, 0xd);
		break;
	case RTW89_CHANNEL_WIDTH_160:
		rtw89_phy_write32_idx(rtwdev, R_FC0_BW, B_FC0_BW_SET, 0x3,
				      phy_idx);
		rtw89_phy_write32_idx(rtwdev, R_CHBW_MOD, B_CHBW_MOD_SBW, 0x0,
				      phy_idx);
		rtw89_phy_write32_idx(rtwdev, R_CHBW_MOD, B_CHBW_MOD_PRICH,
				      pri_ch,
				      phy_idx);
		rtw89_phy_write32_mask(rtwdev, R_PATH0_SAMPL_DLY_T_V1,
				       B_PATH0_SAMPL_DLY_T_MSK_V1, 0x1);
		rtw89_phy_write32_mask(rtwdev, R_PATH1_SAMPL_DLY_T_V1,
				       B_PATH1_SAMPL_DLY_T_MSK_V1, 0x1);
		rtw89_phy_write32_mask(rtwdev, R_PATH0_BW_SEL_V1,
				       B_PATH0_BW_SEL_MSK_V1, 0xb);
		rtw89_phy_write32_mask(rtwdev, R_PATH1_BW_SEL_V1,
				       B_PATH1_BW_SEL_MSK_V1, 0xb);
		break;
	default:
		rtw89_warn(rtwdev, "Fail to switch bw (bw:%d, pri ch:%d)\n", bw,
			   pri_ch);
	}

	if (bw == RTW89_CHANNEL_WIDTH_40) {
		rtw89_phy_write32_idx(rtwdev, R_RX_BW40_2XFFT_EN_V1,
				      B_RX_BW40_2XFFT_EN_MSK_V1, 0x1, phy_idx);
		rtw89_phy_write32_idx(rtwdev, R_T2F_GI_COMB, B_T2F_GI_COMB_EN, 1, phy_idx);
	} else {
		rtw89_phy_write32_idx(rtwdev, R_RX_BW40_2XFFT_EN_V1,
				      B_RX_BW40_2XFFT_EN_MSK_V1, 0x0, phy_idx);
		rtw89_phy_write32_idx(rtwdev, R_T2F_GI_COMB, B_T2F_GI_COMB_EN, 0, phy_idx);
	}

	if (phy_idx == RTW89_PHY_0) {
		rtw8852c_bw_setting(rtwdev, bw, RF_PATH_A);
		if (!rtwdev->dbcc_en)
			rtw8852c_bw_setting(rtwdev, bw, RF_PATH_B);
	} else {
		rtw8852c_bw_setting(rtwdev, bw, RF_PATH_B);
	}

	rtw8852c_edcca_per20_bitmap_sifs(rtwdev, bw, phy_idx);
}

static u32 rtw8852c_spur_freq(struct rtw89_dev *rtwdev,
			      const struct rtw89_chan *chan)
{
	u8 center_chan = chan->channel;
	u8 bw = chan->band_width;

	switch (chan->band_type) {
	case RTW89_BAND_2G:
		if (bw == RTW89_CHANNEL_WIDTH_20) {
			if (center_chan >= 5 && center_chan <= 8)
				return 2440;
			if (center_chan == 13)
				return 2480;
		} else if (bw == RTW89_CHANNEL_WIDTH_40) {
			if (center_chan >= 3 && center_chan <= 10)
				return 2440;
		}
		break;
	case RTW89_BAND_5G:
		if (center_chan == 151 || center_chan == 153 ||
		    center_chan == 155 || center_chan == 163)
			return 5760;
		break;
	case RTW89_BAND_6G:
		if (center_chan == 195 || center_chan == 197 ||
		    center_chan == 199 || center_chan == 207)
			return 6920;
		break;
	default:
		break;
	}

	return 0;
}

#define CARRIER_SPACING_312_5 312500 /* 312.5 kHz */
#define CARRIER_SPACING_78_125 78125 /* 78.125 kHz */
#define MAX_TONE_NUM 2048

static void rtw8852c_set_csi_tone_idx(struct rtw89_dev *rtwdev,
				      const struct rtw89_chan *chan,
				      enum rtw89_phy_idx phy_idx)
{
	u32 spur_freq;
	s32 freq_diff, csi_idx, csi_tone_idx;

	spur_freq = rtw8852c_spur_freq(rtwdev, chan);
	if (spur_freq == 0) {
		rtw89_phy_write32_idx(rtwdev, R_SEG0CSI_EN, B_SEG0CSI_EN, 0, phy_idx);
		return;
	}

	freq_diff = (spur_freq - chan->freq) * 1000000;
	csi_idx = s32_div_u32_round_closest(freq_diff, CARRIER_SPACING_78_125);
	s32_div_u32_round_down(csi_idx, MAX_TONE_NUM, &csi_tone_idx);

	rtw89_phy_write32_idx(rtwdev, R_SEG0CSI, B_SEG0CSI_IDX, csi_tone_idx, phy_idx);
	rtw89_phy_write32_idx(rtwdev, R_SEG0CSI_EN, B_SEG0CSI_EN, 1, phy_idx);
}

static const struct rtw89_nbi_reg_def rtw8852c_nbi_reg_def[] = {
	[RF_PATH_A] = {
		.notch1_idx = {0x4C14, 0xFF},
		.notch1_frac_idx = {0x4C14, 0xC00},
		.notch1_en = {0x4C14, 0x1000},
		.notch2_idx = {0x4C20, 0xFF},
		.notch2_frac_idx = {0x4C20, 0xC00},
		.notch2_en = {0x4C20, 0x1000},
	},
	[RF_PATH_B] = {
		.notch1_idx = {0x4CD8, 0xFF},
		.notch1_frac_idx = {0x4CD8, 0xC00},
		.notch1_en = {0x4CD8, 0x1000},
		.notch2_idx = {0x4CE4, 0xFF},
		.notch2_frac_idx = {0x4CE4, 0xC00},
		.notch2_en = {0x4CE4, 0x1000},
	},
};

static void rtw8852c_set_nbi_tone_idx(struct rtw89_dev *rtwdev,
				      const struct rtw89_chan *chan,
				      enum rtw89_rf_path path)
{
	const struct rtw89_nbi_reg_def *nbi = &rtw8852c_nbi_reg_def[path];
	u32 spur_freq, fc;
	s32 freq_diff;
	s32 nbi_idx, nbi_tone_idx;
	s32 nbi_frac_idx, nbi_frac_tone_idx;
	bool notch2_chk = false;

	spur_freq = rtw8852c_spur_freq(rtwdev, chan);
	if (spur_freq == 0) {
		rtw89_phy_write32_mask(rtwdev, nbi->notch1_en.addr, nbi->notch1_en.mask, 0);
		rtw89_phy_write32_mask(rtwdev, nbi->notch1_en.addr, nbi->notch1_en.mask, 0);
		return;
	}

	fc = chan->freq;
	if (chan->band_width == RTW89_CHANNEL_WIDTH_160) {
		fc = (spur_freq > fc) ? fc + 40 : fc - 40;
		if ((fc > spur_freq &&
		     chan->channel < chan->primary_channel) ||
		    (fc < spur_freq &&
		     chan->channel > chan->primary_channel))
			notch2_chk = true;
	}

	freq_diff = (spur_freq - fc) * 1000000;
	nbi_idx = s32_div_u32_round_down(freq_diff, CARRIER_SPACING_312_5, &nbi_frac_idx);

	if (chan->band_width == RTW89_CHANNEL_WIDTH_20) {
		s32_div_u32_round_down(nbi_idx + 32, 64, &nbi_tone_idx);
	} else {
		u16 tone_para = (chan->band_width == RTW89_CHANNEL_WIDTH_40) ?
				128 : 256;

		s32_div_u32_round_down(nbi_idx, tone_para, &nbi_tone_idx);
	}
	nbi_frac_tone_idx = s32_div_u32_round_closest(nbi_frac_idx, CARRIER_SPACING_78_125);

	if (chan->band_width == RTW89_CHANNEL_WIDTH_160 && notch2_chk) {
		rtw89_phy_write32_mask(rtwdev, nbi->notch2_idx.addr,
				       nbi->notch2_idx.mask, nbi_tone_idx);
		rtw89_phy_write32_mask(rtwdev, nbi->notch2_frac_idx.addr,
				       nbi->notch2_frac_idx.mask, nbi_frac_tone_idx);
		rtw89_phy_write32_mask(rtwdev, nbi->notch2_en.addr, nbi->notch2_en.mask, 0);
		rtw89_phy_write32_mask(rtwdev, nbi->notch2_en.addr, nbi->notch2_en.mask, 1);
		rtw89_phy_write32_mask(rtwdev, nbi->notch1_en.addr, nbi->notch1_en.mask, 0);
	} else {
		rtw89_phy_write32_mask(rtwdev, nbi->notch1_idx.addr,
				       nbi->notch1_idx.mask, nbi_tone_idx);
		rtw89_phy_write32_mask(rtwdev, nbi->notch1_frac_idx.addr,
				       nbi->notch1_frac_idx.mask, nbi_frac_tone_idx);
		rtw89_phy_write32_mask(rtwdev, nbi->notch1_en.addr, nbi->notch1_en.mask, 0);
		rtw89_phy_write32_mask(rtwdev, nbi->notch1_en.addr, nbi->notch1_en.mask, 1);
		rtw89_phy_write32_mask(rtwdev, nbi->notch2_en.addr, nbi->notch2_en.mask, 0);
	}
}

static void rtw8852c_spur_notch(struct rtw89_dev *rtwdev, u32 val,
				enum rtw89_phy_idx phy_idx)
{
	u32 notch;
	u32 notch2;

	if (phy_idx == RTW89_PHY_0) {
		notch = R_PATH0_NOTCH;
		notch2 = R_PATH0_NOTCH2;
	} else {
		notch = R_PATH1_NOTCH;
		notch2 = R_PATH1_NOTCH2;
	}

	rtw89_phy_write32_mask(rtwdev, notch,
			       B_PATH0_NOTCH_VAL | B_PATH0_NOTCH_EN, val);
	rtw89_phy_write32_set(rtwdev, notch, B_PATH0_NOTCH_EN);
	rtw89_phy_write32_mask(rtwdev, notch2,
			       B_PATH0_NOTCH2_VAL | B_PATH0_NOTCH2_EN, val);
	rtw89_phy_write32_set(rtwdev, notch2, B_PATH0_NOTCH2_EN);
}

static void rtw8852c_spur_elimination(struct rtw89_dev *rtwdev,
				      const struct rtw89_chan *chan,
				      u8 pri_ch_idx,
				      enum rtw89_phy_idx phy_idx)
{
	rtw8852c_set_csi_tone_idx(rtwdev, chan, phy_idx);

	if (phy_idx == RTW89_PHY_0) {
		if (chan->band_width == RTW89_CHANNEL_WIDTH_160 &&
		    (pri_ch_idx == RTW89_SC_20_LOWER ||
		     pri_ch_idx == RTW89_SC_20_UP3X)) {
			rtw8852c_spur_notch(rtwdev, 0xe7f, RTW89_PHY_0);
			if (!rtwdev->dbcc_en)
				rtw8852c_spur_notch(rtwdev, 0xe7f, RTW89_PHY_1);
		} else if (chan->band_width == RTW89_CHANNEL_WIDTH_160 &&
			   (pri_ch_idx == RTW89_SC_20_UPPER ||
			    pri_ch_idx == RTW89_SC_20_LOW3X)) {
			rtw8852c_spur_notch(rtwdev, 0x280, RTW89_PHY_0);
			if (!rtwdev->dbcc_en)
				rtw8852c_spur_notch(rtwdev, 0x280, RTW89_PHY_1);
		} else {
			rtw8852c_set_nbi_tone_idx(rtwdev, chan, RF_PATH_A);
			if (!rtwdev->dbcc_en)
				rtw8852c_set_nbi_tone_idx(rtwdev, chan,
							  RF_PATH_B);
		}
	} else {
		if (chan->band_width == RTW89_CHANNEL_WIDTH_160 &&
		    (pri_ch_idx == RTW89_SC_20_LOWER ||
		     pri_ch_idx == RTW89_SC_20_UP3X)) {
			rtw8852c_spur_notch(rtwdev, 0xe7f, RTW89_PHY_1);
		} else if (chan->band_width == RTW89_CHANNEL_WIDTH_160 &&
			   (pri_ch_idx == RTW89_SC_20_UPPER ||
			    pri_ch_idx == RTW89_SC_20_LOW3X)) {
			rtw8852c_spur_notch(rtwdev, 0x280, RTW89_PHY_1);
		} else {
			rtw8852c_set_nbi_tone_idx(rtwdev, chan, RF_PATH_B);
		}
	}

	if (pri_ch_idx == RTW89_SC_20_UP3X || pri_ch_idx == RTW89_SC_20_LOW3X)
		rtw89_phy_write32_idx(rtwdev, R_PD_BOOST_EN, B_PD_BOOST_EN, 0, phy_idx);
	else
		rtw89_phy_write32_idx(rtwdev, R_PD_BOOST_EN, B_PD_BOOST_EN, 1, phy_idx);
}

static void rtw8852c_5m_mask(struct rtw89_dev *rtwdev,
			     const struct rtw89_chan *chan,
			     enum rtw89_phy_idx phy_idx)
{
	u8 pri_ch = chan->pri_ch_idx;
	bool mask_5m_low;
	bool mask_5m_en;

	switch (chan->band_width) {
	case RTW89_CHANNEL_WIDTH_40:
		mask_5m_en = true;
		mask_5m_low = pri_ch == RTW89_SC_20_LOWER;
		break;
	case RTW89_CHANNEL_WIDTH_80:
		mask_5m_en = pri_ch == RTW89_SC_20_UPMOST ||
			     pri_ch == RTW89_SC_20_LOWEST;
		mask_5m_low = pri_ch == RTW89_SC_20_LOWEST;
		break;
	default:
		mask_5m_en = false;
		mask_5m_low = false;
		break;
	}

	if (!mask_5m_en) {
		rtw89_phy_write32_mask(rtwdev, R_PATH0_5MDET, B_PATH0_5MDET_EN, 0x0);
		rtw89_phy_write32_mask(rtwdev, R_PATH1_5MDET, B_PATH1_5MDET_EN, 0x0);
		rtw89_phy_write32_idx(rtwdev, R_ASSIGN_SBD_OPT,
				      B_ASSIGN_SBD_OPT_EN, 0x0, phy_idx);
	} else {
		if (mask_5m_low) {
			rtw89_phy_write32_mask(rtwdev, R_PATH0_5MDET, B_PATH0_5MDET_TH, 0x4);
			rtw89_phy_write32_mask(rtwdev, R_PATH0_5MDET, B_PATH0_5MDET_EN, 0x1);
			rtw89_phy_write32_mask(rtwdev, R_PATH0_5MDET, B_PATH0_5MDET_SB2, 0x0);
			rtw89_phy_write32_mask(rtwdev, R_PATH0_5MDET, B_PATH0_5MDET_SB0, 0x1);
			rtw89_phy_write32_mask(rtwdev, R_PATH1_5MDET, B_PATH1_5MDET_TH, 0x4);
			rtw89_phy_write32_mask(rtwdev, R_PATH1_5MDET, B_PATH1_5MDET_EN, 0x1);
			rtw89_phy_write32_mask(rtwdev, R_PATH1_5MDET, B_PATH1_5MDET_SB2, 0x0);
			rtw89_phy_write32_mask(rtwdev, R_PATH1_5MDET, B_PATH1_5MDET_SB0, 0x1);
		} else {
			rtw89_phy_write32_mask(rtwdev, R_PATH0_5MDET, B_PATH0_5MDET_TH, 0x4);
			rtw89_phy_write32_mask(rtwdev, R_PATH0_5MDET, B_PATH0_5MDET_EN, 0x1);
			rtw89_phy_write32_mask(rtwdev, R_PATH0_5MDET, B_PATH0_5MDET_SB2, 0x1);
			rtw89_phy_write32_mask(rtwdev, R_PATH0_5MDET, B_PATH0_5MDET_SB0, 0x0);
			rtw89_phy_write32_mask(rtwdev, R_PATH1_5MDET, B_PATH1_5MDET_TH, 0x4);
			rtw89_phy_write32_mask(rtwdev, R_PATH1_5MDET, B_PATH1_5MDET_EN, 0x1);
			rtw89_phy_write32_mask(rtwdev, R_PATH1_5MDET, B_PATH1_5MDET_SB2, 0x1);
			rtw89_phy_write32_mask(rtwdev, R_PATH1_5MDET, B_PATH1_5MDET_SB0, 0x0);
		}
		rtw89_phy_write32_idx(rtwdev, R_ASSIGN_SBD_OPT, B_ASSIGN_SBD_OPT_EN, 0x1, phy_idx);
	}
}

static void rtw8852c_bb_reset_all(struct rtw89_dev *rtwdev,
				  enum rtw89_phy_idx phy_idx)
{
	/*HW SI reset*/
	rtw89_phy_write32_mask(rtwdev, R_S0_HW_SI_DIS, B_S0_HW_SI_DIS_W_R_TRIG,
			       0x7);
	rtw89_phy_write32_mask(rtwdev, R_S1_HW_SI_DIS, B_S1_HW_SI_DIS_W_R_TRIG,
			       0x7);

	udelay(1);

	rtw89_phy_write32_idx(rtwdev, R_RSTB_ASYNC, B_RSTB_ASYNC_ALL, 1,
			      phy_idx);
	rtw89_phy_write32_idx(rtwdev, R_RSTB_ASYNC, B_RSTB_ASYNC_ALL, 0,
			      phy_idx);
	/*HW SI reset*/
	rtw89_phy_write32_mask(rtwdev, R_S0_HW_SI_DIS, B_S0_HW_SI_DIS_W_R_TRIG,
			       0x0);
	rtw89_phy_write32_mask(rtwdev, R_S1_HW_SI_DIS, B_S1_HW_SI_DIS_W_R_TRIG,
			       0x0);

	rtw89_phy_write32_idx(rtwdev, R_RSTB_ASYNC, B_RSTB_ASYNC_ALL, 1,
			      phy_idx);
}

static void rtw8852c_bb_reset_en(struct rtw89_dev *rtwdev, enum rtw89_band band,
				 enum rtw89_phy_idx phy_idx, bool en)
{
	if (en) {
		rtw89_phy_write32_idx(rtwdev, R_S0_HW_SI_DIS,
				      B_S0_HW_SI_DIS_W_R_TRIG, 0x0, phy_idx);
		rtw89_phy_write32_idx(rtwdev, R_S1_HW_SI_DIS,
				      B_S1_HW_SI_DIS_W_R_TRIG, 0x0, phy_idx);
		rtw89_phy_write32_idx(rtwdev, R_RSTB_ASYNC, B_RSTB_ASYNC_ALL, 1,
				      phy_idx);
		if (band == RTW89_BAND_2G)
			rtw89_phy_write32_mask(rtwdev, R_RXCCA_V1, B_RXCCA_DIS_V1, 0x0);
		rtw89_phy_write32_mask(rtwdev, R_PD_CTRL, B_PD_HIT_DIS, 0x0);
	} else {
		rtw89_phy_write32_mask(rtwdev, R_RXCCA_V1, B_RXCCA_DIS_V1, 0x1);
		rtw89_phy_write32_mask(rtwdev, R_PD_CTRL, B_PD_HIT_DIS, 0x1);
		rtw89_phy_write32_idx(rtwdev, R_S0_HW_SI_DIS,
				      B_S0_HW_SI_DIS_W_R_TRIG, 0x7, phy_idx);
		rtw89_phy_write32_idx(rtwdev, R_S1_HW_SI_DIS,
				      B_S1_HW_SI_DIS_W_R_TRIG, 0x7, phy_idx);
		fsleep(1);
		rtw89_phy_write32_idx(rtwdev, R_RSTB_ASYNC, B_RSTB_ASYNC_ALL, 0,
				      phy_idx);
	}
}

static void rtw8852c_bb_reset(struct rtw89_dev *rtwdev,
			      enum rtw89_phy_idx phy_idx)
{
	rtw8852c_bb_reset_all(rtwdev, phy_idx);
}

static
void rtw8852c_bb_gpio_trsw(struct rtw89_dev *rtwdev, enum rtw89_rf_path path,
			   u8 tx_path_en, u8 trsw_tx,
			   u8 trsw_rx, u8 trsw, u8 trsw_b)
{
	static const u32 path_cr_bases[] = {0x5868, 0x7868};
	u32 mask_ofst = 16;
	u32 cr;
	u32 val;

	if (path >= ARRAY_SIZE(path_cr_bases))
		return;

	cr = path_cr_bases[path];

	mask_ofst += (tx_path_en * 4 + trsw_tx * 2 + trsw_rx) * 2;
	val = FIELD_PREP(B_P0_TRSW_A, trsw) | FIELD_PREP(B_P0_TRSW_B, trsw_b);

	rtw89_phy_write32_mask(rtwdev, cr, (B_P0_TRSW_A | B_P0_TRSW_B) << mask_ofst, val);
}

enum rtw8852c_rfe_src {
	PAPE_RFM,
	TRSW_RFM,
	LNAON_RFM,
};

static
void rtw8852c_bb_gpio_rfm(struct rtw89_dev *rtwdev, enum rtw89_rf_path path,
			  enum rtw8852c_rfe_src src, u8 dis_tx_gnt_wl,
			  u8 active_tx_opt, u8 act_bt_en, u8 rfm_output_val)
{
	static const u32 path_cr_bases[] = {0x5894, 0x7894};
	static const u32 masks[] = {0, 8, 16};
	u32 mask, mask_ofst;
	u32 cr;
	u32 val;

	if (src >= ARRAY_SIZE(masks) || path >= ARRAY_SIZE(path_cr_bases))
		return;

	mask_ofst = masks[src];
	cr = path_cr_bases[path];

	val = FIELD_PREP(B_P0_RFM_DIS_WL, dis_tx_gnt_wl) |
	      FIELD_PREP(B_P0_RFM_TX_OPT, active_tx_opt) |
	      FIELD_PREP(B_P0_RFM_BT_EN, act_bt_en) |
	      FIELD_PREP(B_P0_RFM_OUT, rfm_output_val);
	mask = 0xff << mask_ofst;

	rtw89_phy_write32_mask(rtwdev, cr, mask, val);
}

static void rtw8852c_bb_gpio_init(struct rtw89_dev *rtwdev)
{
	static const u32 cr_bases[] = {0x5800, 0x7800};
	u32 addr;
	u8 i;

	for (i = 0; i < ARRAY_SIZE(cr_bases); i++) {
		addr = cr_bases[i];
		rtw89_phy_write32_set(rtwdev, (addr | 0x68), B_P0_TRSW_A);
		rtw89_phy_write32_clr(rtwdev, (addr | 0x68), B_P0_TRSW_X);
		rtw89_phy_write32_clr(rtwdev, (addr | 0x68), B_P0_TRSW_SO_A2);
		rtw89_phy_write32(rtwdev, (addr | 0x80), 0x77777777);
		rtw89_phy_write32(rtwdev, (addr | 0x84), 0x77777777);
	}

	rtw89_phy_write32(rtwdev, R_RFE_E_A2, 0xffffffff);
	rtw89_phy_write32(rtwdev, R_RFE_O_SEL_A2, 0);
	rtw89_phy_write32(rtwdev, R_RFE_SEL0_A2, 0);
	rtw89_phy_write32(rtwdev, R_RFE_SEL32_A2, 0);

	rtw8852c_bb_gpio_trsw(rtwdev, RF_PATH_A, 0, 0, 0, 0, 1);
	rtw8852c_bb_gpio_trsw(rtwdev, RF_PATH_A, 0, 0, 1, 1, 0);
	rtw8852c_bb_gpio_trsw(rtwdev, RF_PATH_A, 0, 1, 0, 1, 0);
	rtw8852c_bb_gpio_trsw(rtwdev, RF_PATH_A, 0, 1, 1, 1, 0);
	rtw8852c_bb_gpio_trsw(rtwdev, RF_PATH_A, 1, 0, 0, 0, 1);
	rtw8852c_bb_gpio_trsw(rtwdev, RF_PATH_A, 1, 0, 1, 1, 0);
	rtw8852c_bb_gpio_trsw(rtwdev, RF_PATH_A, 1, 1, 0, 1, 0);
	rtw8852c_bb_gpio_trsw(rtwdev, RF_PATH_A, 1, 1, 1, 1, 0);

	rtw8852c_bb_gpio_trsw(rtwdev, RF_PATH_B, 0, 0, 0, 0, 1);
	rtw8852c_bb_gpio_trsw(rtwdev, RF_PATH_B, 0, 0, 1, 1, 0);
	rtw8852c_bb_gpio_trsw(rtwdev, RF_PATH_B, 0, 1, 0, 1, 0);
	rtw8852c_bb_gpio_trsw(rtwdev, RF_PATH_B, 0, 1, 1, 1, 0);
	rtw8852c_bb_gpio_trsw(rtwdev, RF_PATH_B, 1, 0, 0, 0, 1);
	rtw8852c_bb_gpio_trsw(rtwdev, RF_PATH_B, 1, 0, 1, 1, 0);
	rtw8852c_bb_gpio_trsw(rtwdev, RF_PATH_B, 1, 1, 0, 1, 0);
	rtw8852c_bb_gpio_trsw(rtwdev, RF_PATH_B, 1, 1, 1, 1, 0);

	rtw8852c_bb_gpio_rfm(rtwdev, RF_PATH_A, PAPE_RFM, 0, 0, 0, 0x0);
	rtw8852c_bb_gpio_rfm(rtwdev, RF_PATH_A, TRSW_RFM, 0, 0, 0, 0x4);
	rtw8852c_bb_gpio_rfm(rtwdev, RF_PATH_A, LNAON_RFM, 0, 0, 0, 0x8);

	rtw8852c_bb_gpio_rfm(rtwdev, RF_PATH_B, PAPE_RFM, 0, 0, 0, 0x0);
	rtw8852c_bb_gpio_rfm(rtwdev, RF_PATH_B, TRSW_RFM, 0, 0, 0, 0x4);
	rtw8852c_bb_gpio_rfm(rtwdev, RF_PATH_B, LNAON_RFM, 0, 0, 0, 0x8);
}

static void rtw8852c_bb_macid_ctrl_init(struct rtw89_dev *rtwdev,
					enum rtw89_phy_idx phy_idx)
{
	u32 addr;

	for (addr = R_AX_PWR_MACID_LMT_TABLE0;
	     addr <= R_AX_PWR_MACID_LMT_TABLE127; addr += 4)
		rtw89_mac_txpwr_write32(rtwdev, phy_idx, addr, 0);
}

static void rtw8852c_bb_sethw(struct rtw89_dev *rtwdev)
{
	struct rtw89_phy_efuse_gain *gain = &rtwdev->efuse_gain;

	rtw89_phy_write32_set(rtwdev, R_DBCC_80P80_SEL_EVM_RPT,
			      B_DBCC_80P80_SEL_EVM_RPT_EN);
	rtw89_phy_write32_set(rtwdev, R_DBCC_80P80_SEL_EVM_RPT2,
			      B_DBCC_80P80_SEL_EVM_RPT2_EN);

	rtw8852c_bb_macid_ctrl_init(rtwdev, RTW89_PHY_0);
	rtw8852c_bb_gpio_init(rtwdev);

	/* read these registers after loading BB parameters */
	gain->offset_base[RTW89_PHY_0] =
		rtw89_phy_read32_mask(rtwdev, R_RPL_BIAS_COMP, B_RPL_BIAS_COMP_MASK);
	gain->offset_base[RTW89_PHY_1] =
		rtw89_phy_read32_mask(rtwdev, R_RPL_BIAS_COMP1, B_RPL_BIAS_COMP1_MASK);
}

static void rtw8852c_set_channel_bb(struct rtw89_dev *rtwdev,
				    const struct rtw89_chan *chan,
				    enum rtw89_phy_idx phy_idx)
{
	static const u32 ru_alloc_msk[2] = {B_P80_AT_HIGH_FREQ_RU_ALLOC_PHY0,
					    B_P80_AT_HIGH_FREQ_RU_ALLOC_PHY1};
	struct rtw89_hal *hal = &rtwdev->hal;
	bool cck_en = chan->band_type == RTW89_BAND_2G;
	u8 pri_ch_idx = chan->pri_ch_idx;
	u32 mask, reg;
	u8 ntx_path;

	if (chan->band_type == RTW89_BAND_2G)
		rtw8852c_ctrl_sco_cck(rtwdev, chan->channel,
				      chan->primary_channel,
				      chan->band_width);

	rtw8852c_ctrl_ch(rtwdev, chan, phy_idx);
	rtw8852c_ctrl_bw(rtwdev, pri_ch_idx, chan->band_width, phy_idx);
	if (cck_en) {
		rtw89_phy_write32_mask(rtwdev, R_UPD_CLK_ADC, B_ENABLE_CCK, 1);
		rtw89_phy_write32_mask(rtwdev, R_RXCCA_V1, B_RXCCA_DIS_V1, 0);
		rtw89_phy_write32_idx(rtwdev, R_PD_ARBITER_OFF,
				      B_PD_ARBITER_OFF, 0x0, phy_idx);
	} else {
		rtw89_phy_write32_mask(rtwdev, R_UPD_CLK_ADC, B_ENABLE_CCK, 0);
		rtw89_phy_write32_mask(rtwdev, R_RXCCA_V1, B_RXCCA_DIS_V1, 1);
		rtw89_phy_write32_idx(rtwdev, R_PD_ARBITER_OFF,
				      B_PD_ARBITER_OFF, 0x1, phy_idx);
	}

	rtw8852c_spur_elimination(rtwdev, chan, pri_ch_idx, phy_idx);
	rtw8852c_ctrl_btg_bt_rx(rtwdev, chan->band_type == RTW89_BAND_2G,
				RTW89_PHY_0);
	rtw8852c_5m_mask(rtwdev, chan, phy_idx);

	if (chan->band_width == RTW89_CHANNEL_WIDTH_160 &&
	    rtwdev->hal.cv != CHIP_CAV) {
		rtw89_phy_write32_idx(rtwdev, R_P80_AT_HIGH_FREQ,
				      B_P80_AT_HIGH_FREQ, 0x0, phy_idx);
		reg = rtw89_mac_reg_by_idx(rtwdev, R_P80_AT_HIGH_FREQ_BB_WRP, phy_idx);
		if (chan->primary_channel > chan->channel) {
			rtw89_phy_write32_mask(rtwdev,
					       R_P80_AT_HIGH_FREQ_RU_ALLOC,
					       ru_alloc_msk[phy_idx], 1);
			rtw89_write32_mask(rtwdev, reg,
					   B_P80_AT_HIGH_FREQ_BB_WRP, 1);
		} else {
			rtw89_phy_write32_mask(rtwdev,
					       R_P80_AT_HIGH_FREQ_RU_ALLOC,
					       ru_alloc_msk[phy_idx], 0);
			rtw89_write32_mask(rtwdev, reg,
					   B_P80_AT_HIGH_FREQ_BB_WRP, 0);
		}
	}

	if (chan->band_type == RTW89_BAND_6G &&
	    chan->band_width == RTW89_CHANNEL_WIDTH_160)
		rtw89_phy_write32_idx(rtwdev, R_CDD_EVM_CHK_EN,
				      B_CDD_EVM_CHK_EN, 0, phy_idx);
	else
		rtw89_phy_write32_idx(rtwdev, R_CDD_EVM_CHK_EN,
				      B_CDD_EVM_CHK_EN, 1, phy_idx);

	if (!rtwdev->dbcc_en) {
		mask = B_P0_TXPW_RSTB_TSSI | B_P0_TXPW_RSTB_MANON;
		rtw89_phy_write32_mask(rtwdev, R_P0_TXPW_RSTB, mask, 0x1);
		rtw89_phy_write32_mask(rtwdev, R_P0_TXPW_RSTB, mask, 0x3);
		mask = B_P1_TXPW_RSTB_TSSI | B_P1_TXPW_RSTB_MANON;
		rtw89_phy_write32_mask(rtwdev, R_P1_TXPW_RSTB, mask, 0x1);
		rtw89_phy_write32_mask(rtwdev, R_P1_TXPW_RSTB, mask, 0x3);
	} else {
		if (phy_idx == RTW89_PHY_0) {
			mask = B_P0_TXPW_RSTB_TSSI | B_P0_TXPW_RSTB_MANON;
			rtw89_phy_write32_mask(rtwdev, R_P0_TXPW_RSTB, mask, 0x1);
			rtw89_phy_write32_mask(rtwdev, R_P0_TXPW_RSTB, mask, 0x3);
		} else {
			mask = B_P1_TXPW_RSTB_TSSI | B_P1_TXPW_RSTB_MANON;
			rtw89_phy_write32_mask(rtwdev, R_P1_TXPW_RSTB, mask, 0x1);
			rtw89_phy_write32_mask(rtwdev, R_P1_TXPW_RSTB, mask, 0x3);
		}
	}

	if (chan->band_type == RTW89_BAND_6G)
		rtw89_phy_write32_set(rtwdev, R_MUIC, B_MUIC_EN);
	else
		rtw89_phy_write32_clr(rtwdev, R_MUIC, B_MUIC_EN);

	if (hal->antenna_tx)
		ntx_path = hal->antenna_tx;
	else
		ntx_path = chan->band_type == RTW89_BAND_6G ? RF_B : RF_AB;

	rtw8852c_ctrl_tx_path_tmac(rtwdev, ntx_path, (enum rtw89_mac_idx)phy_idx);

	rtw8852c_bb_reset_all(rtwdev, phy_idx);
}

static void rtw8852c_set_channel(struct rtw89_dev *rtwdev,
				 const struct rtw89_chan *chan,
				 enum rtw89_mac_idx mac_idx,
				 enum rtw89_phy_idx phy_idx)
{
	rtw8852c_set_channel_mac(rtwdev, chan, mac_idx);
	rtw8852c_set_channel_bb(rtwdev, chan, phy_idx);
	rtw8852c_set_channel_rf(rtwdev, chan, phy_idx);
}

static void rtw8852c_dfs_en(struct rtw89_dev *rtwdev, bool en)
{
	if (en)
		rtw89_phy_write32_mask(rtwdev, R_UPD_P0, B_UPD_P0_EN, 1);
	else
		rtw89_phy_write32_mask(rtwdev, R_UPD_P0, B_UPD_P0_EN, 0);
}

static void rtw8852c_adc_en(struct rtw89_dev *rtwdev, bool en)
{
	if (en)
		rtw89_phy_write32_mask(rtwdev, R_ADC_FIFO, B_ADC_FIFO_RST,
				       0x0);
	else
		rtw89_phy_write32_mask(rtwdev, R_ADC_FIFO, B_ADC_FIFO_RST,
				       0xf);
}

static void rtw8852c_set_channel_help(struct rtw89_dev *rtwdev, bool enter,
				      struct rtw89_channel_help_params *p,
				      const struct rtw89_chan *chan,
				      enum rtw89_mac_idx mac_idx,
				      enum rtw89_phy_idx phy_idx)
{
	if (enter) {
		rtw89_chip_stop_sch_tx(rtwdev, mac_idx, &p->tx_en,
				       RTW89_SCH_TX_SEL_ALL);
		rtw89_mac_cfg_ppdu_status(rtwdev, mac_idx, false);
		rtw8852c_dfs_en(rtwdev, false);
		rtw8852c_tssi_cont_en_phyidx(rtwdev, false, phy_idx);
		rtw8852c_adc_en(rtwdev, false);
		fsleep(40);
		rtw8852c_bb_reset_en(rtwdev, chan->band_type, phy_idx, false);
	} else {
		rtw89_mac_cfg_ppdu_status(rtwdev, mac_idx, true);
		rtw8852c_adc_en(rtwdev, true);
		rtw8852c_dfs_en(rtwdev, true);
		rtw8852c_tssi_cont_en_phyidx(rtwdev, true, phy_idx);
		rtw8852c_bb_reset_en(rtwdev, chan->band_type, phy_idx, true);
		rtw89_chip_resume_sch_tx(rtwdev, mac_idx, p->tx_en);
	}
}

static void rtw8852c_rfk_init(struct rtw89_dev *rtwdev)
{
	struct rtw89_rfk_mcc_info *rfk_mcc = &rtwdev->rfk_mcc;

	rtwdev->is_tssi_mode[RF_PATH_A] = false;
	rtwdev->is_tssi_mode[RF_PATH_B] = false;
	memset(rfk_mcc, 0, sizeof(*rfk_mcc));
	rtw8852c_lck_init(rtwdev);
	rtw8852c_dpk_init(rtwdev);

	rtw8852c_rck(rtwdev);
	rtw8852c_dack(rtwdev);
	rtw8852c_rx_dck(rtwdev, RTW89_PHY_0, false);
}

static void rtw8852c_rfk_channel(struct rtw89_dev *rtwdev)
{
	enum rtw89_phy_idx phy_idx = RTW89_PHY_0;

	rtw8852c_mcc_get_ch_info(rtwdev, phy_idx);
	rtw8852c_rx_dck(rtwdev, phy_idx, false);
	rtw8852c_iqk(rtwdev, phy_idx);
	rtw8852c_tssi(rtwdev, phy_idx);
	rtw8852c_dpk(rtwdev, phy_idx);
	rtw89_fw_h2c_rf_ntfy_mcc(rtwdev);
}

static void rtw8852c_rfk_band_changed(struct rtw89_dev *rtwdev,
				      enum rtw89_phy_idx phy_idx)
{
	rtw8852c_tssi_scan(rtwdev, phy_idx);
}

static void rtw8852c_rfk_scan(struct rtw89_dev *rtwdev, bool start)
{
	rtw8852c_wifi_scan_notify(rtwdev, start, RTW89_PHY_0);
}

static void rtw8852c_rfk_track(struct rtw89_dev *rtwdev)
{
	rtw8852c_dpk_track(rtwdev);
	rtw8852c_lck_track(rtwdev);
	rtw8852c_rx_dck_track(rtwdev);
}

static u32 rtw8852c_bb_cal_txpwr_ref(struct rtw89_dev *rtwdev,
				     enum rtw89_phy_idx phy_idx, s16 ref)
{
	s8 ofst_int = 0;
	u8 base_cw_0db = 0x27;
	u16 tssi_16dbm_cw = 0x12c;
	s16 pwr_s10_3 = 0;
	s16 rf_pwr_cw = 0;
	u16 bb_pwr_cw = 0;
	u32 pwr_cw = 0;
	u32 tssi_ofst_cw = 0;

	pwr_s10_3 = (ref << 1) + (s16)(ofst_int) + (s16)(base_cw_0db << 3);
	bb_pwr_cw = FIELD_GET(GENMASK(2, 0), pwr_s10_3);
	rf_pwr_cw = FIELD_GET(GENMASK(8, 3), pwr_s10_3);
	rf_pwr_cw = clamp_t(s16, rf_pwr_cw, 15, 63);
	pwr_cw = (rf_pwr_cw << 3) | bb_pwr_cw;

	tssi_ofst_cw = (u32)((s16)tssi_16dbm_cw + (ref << 1) - (16 << 3));
	rtw89_debug(rtwdev, RTW89_DBG_TXPWR,
		    "[TXPWR] tssi_ofst_cw=%d rf_cw=0x%x bb_cw=0x%x\n",
		    tssi_ofst_cw, rf_pwr_cw, bb_pwr_cw);

	return (tssi_ofst_cw << 18) | (pwr_cw << 9) | (ref & GENMASK(8, 0));
}

static
void rtw8852c_set_txpwr_ul_tb_offset(struct rtw89_dev *rtwdev,
				     s8 pw_ofst, enum rtw89_mac_idx mac_idx)
{
	s8 pw_ofst_2tx;
	s8 val_1t;
	s8 val_2t;
	u32 reg;
	u8 i;

	if (pw_ofst < -32 || pw_ofst > 31) {
		rtw89_warn(rtwdev, "[ULTB] Err pwr_offset=%d\n", pw_ofst);
		return;
	}
	val_1t = pw_ofst << 2;
	pw_ofst_2tx = max(pw_ofst - 3, -32);
	val_2t = pw_ofst_2tx << 2;

	rtw89_debug(rtwdev, RTW89_DBG_TXPWR, "[ULTB] val_1tx=0x%x\n", val_1t);
	rtw89_debug(rtwdev, RTW89_DBG_TXPWR, "[ULTB] val_2tx=0x%x\n", val_2t);

	for (i = 0; i < 4; i++) {
		/* 1TX */
		reg = rtw89_mac_reg_by_idx(rtwdev, R_AX_PWR_UL_TB_1T, mac_idx);
		rtw89_write32_mask(rtwdev, reg,
				   B_AX_PWR_UL_TB_1T_V1_MASK << (8 * i),
				   val_1t);
		/* 2TX */
		reg = rtw89_mac_reg_by_idx(rtwdev, R_AX_PWR_UL_TB_2T, mac_idx);
		rtw89_write32_mask(rtwdev, reg,
				   B_AX_PWR_UL_TB_2T_V1_MASK << (8 * i),
				   val_2t);
	}
}

static void rtw8852c_set_txpwr_ref(struct rtw89_dev *rtwdev,
				   enum rtw89_phy_idx phy_idx)
{
	static const u32 addr[RF_PATH_NUM_8852C] = {0x5800, 0x7800};
	const u32 mask = 0x7FFFFFF;
	const u8 ofst_ofdm = 0x4;
	const u8 ofst_cck = 0x8;
	s16 ref_ofdm = 0;
	s16 ref_cck = 0;
	u32 val;
	u8 i;

	rtw89_debug(rtwdev, RTW89_DBG_TXPWR, "[TXPWR] set txpwr reference\n");

	rtw89_mac_txpwr_write32_mask(rtwdev, phy_idx, R_AX_PWR_RATE_CTRL,
				     GENMASK(27, 10), 0x0);

	rtw89_debug(rtwdev, RTW89_DBG_TXPWR, "[TXPWR] set bb ofdm txpwr ref\n");
	val = rtw8852c_bb_cal_txpwr_ref(rtwdev, phy_idx, ref_ofdm);

	for (i = 0; i < RF_PATH_NUM_8852C; i++)
		rtw89_phy_write32_idx(rtwdev, addr[i] + ofst_ofdm, mask, val,
				      phy_idx);

	rtw89_debug(rtwdev, RTW89_DBG_TXPWR, "[TXPWR] set bb cck txpwr ref\n");
	val = rtw8852c_bb_cal_txpwr_ref(rtwdev, phy_idx, ref_cck);

	for (i = 0; i < RF_PATH_NUM_8852C; i++)
		rtw89_phy_write32_idx(rtwdev, addr[i] + ofst_cck, mask, val,
				      phy_idx);
}

static void rtw8852c_bb_set_tx_shape_dfir(struct rtw89_dev *rtwdev,
					  const struct rtw89_chan *chan,
					  u8 tx_shape_idx,
					  enum rtw89_phy_idx phy_idx)
{
#define __DFIR_CFG_MASK 0xffffff
#define __DFIR_CFG_NR 8
#define __DECL_DFIR_VAR(_prefix, _name, _val...) \
	static const u32 _prefix ## _ ## _name[] = {_val}; \
	static_assert(ARRAY_SIZE(_prefix ## _ ## _name) == __DFIR_CFG_NR)
#define __DECL_DFIR_PARAM(_name, _val...) __DECL_DFIR_VAR(param, _name, _val)
#define __DECL_DFIR_ADDR(_name, _val...) __DECL_DFIR_VAR(addr, _name, _val)

	__DECL_DFIR_PARAM(flat,
			  0x003D23FF, 0x0029B354, 0x000FC1C8, 0x00FDB053,
			  0x00F86F9A, 0x00FAEF92, 0x00FE5FCC, 0x00FFDFF5);
	__DECL_DFIR_PARAM(sharp,
			  0x003D83FF, 0x002C636A, 0x0013F204, 0x00008090,
			  0x00F87FB0, 0x00F99F83, 0x00FDBFBA, 0x00003FF5);
	__DECL_DFIR_PARAM(sharp_14,
			  0x003B13FF, 0x001C42DE, 0x00FDB0AD, 0x00F60F6E,
			  0x00FD8F92, 0x0002D011, 0x0001C02C, 0x00FFF00A);
	__DECL_DFIR_ADDR(filter,
			 0x45BC, 0x45CC, 0x45D0, 0x45D4, 0x45D8, 0x45C0,
			 0x45C4, 0x45C8);
	u8 ch = chan->channel;
	const u32 *param;
	int i;

	if (ch > 14) {
		rtw89_warn(rtwdev,
			   "set tx shape dfir by unknown ch: %d on 2G\n", ch);
		return;
	}

	if (ch == 14)
		param = param_sharp_14;
	else
		param = tx_shape_idx == 0 ? param_flat : param_sharp;

	for (i = 0; i < __DFIR_CFG_NR; i++) {
		rtw89_debug(rtwdev, RTW89_DBG_TXPWR,
			    "set tx shape dfir: 0x%x: 0x%x\n", addr_filter[i],
			    param[i]);
		rtw89_phy_write32_idx(rtwdev, addr_filter[i], __DFIR_CFG_MASK,
				      param[i], phy_idx);
	}

#undef __DECL_DFIR_ADDR
#undef __DECL_DFIR_PARAM
#undef __DECL_DFIR_VAR
#undef __DFIR_CFG_NR
#undef __DFIR_CFG_MASK
}

static void rtw8852c_set_tx_shape(struct rtw89_dev *rtwdev,
				  const struct rtw89_chan *chan,
				  enum rtw89_phy_idx phy_idx)
{
	const struct rtw89_rfe_parms *rfe_parms = rtwdev->rfe_parms;
	u8 band = chan->band_type;
	u8 regd = rtw89_regd_get(rtwdev, band);
	u8 tx_shape_cck = (*rfe_parms->tx_shape.lmt)[band][RTW89_RS_CCK][regd];
	u8 tx_shape_ofdm = (*rfe_parms->tx_shape.lmt)[band][RTW89_RS_OFDM][regd];

	if (band == RTW89_BAND_2G)
		rtw8852c_bb_set_tx_shape_dfir(rtwdev, chan, tx_shape_cck, phy_idx);

	rtw89_phy_tssi_ctrl_set_bandedge_cfg(rtwdev,
					     (enum rtw89_mac_idx)phy_idx,
					     tx_shape_ofdm);

	rtw89_phy_write32_set(rtwdev, R_P0_DAC_COMP_POST_DPD_EN,
			      B_P0_DAC_COMP_POST_DPD_EN);
	rtw89_phy_write32_set(rtwdev, R_P1_DAC_COMP_POST_DPD_EN,
			      B_P1_DAC_COMP_POST_DPD_EN);
}

static void rtw8852c_set_txpwr(struct rtw89_dev *rtwdev,
			       const struct rtw89_chan *chan,
			       enum rtw89_phy_idx phy_idx)
{
	rtw89_phy_set_txpwr_byrate(rtwdev, chan, phy_idx);
	rtw89_phy_set_txpwr_offset(rtwdev, chan, phy_idx);
	rtw8852c_set_tx_shape(rtwdev, chan, phy_idx);
	rtw89_phy_set_txpwr_limit(rtwdev, chan, phy_idx);
	rtw89_phy_set_txpwr_limit_ru(rtwdev, chan, phy_idx);
}

static void rtw8852c_set_txpwr_ctrl(struct rtw89_dev *rtwdev,
				    enum rtw89_phy_idx phy_idx)
{
	rtw8852c_set_txpwr_ref(rtwdev, phy_idx);
}

static void
rtw8852c_init_tssi_ctrl(struct rtw89_dev *rtwdev, enum rtw89_phy_idx phy_idx)
{
	static const struct rtw89_reg2_def ctrl_ini[] = {
		{0xD938, 0x00010100},
		{0xD93C, 0x0500D500},
		{0xD940, 0x00000500},
		{0xD944, 0x00000005},
		{0xD94C, 0x00220000},
		{0xD950, 0x00030000},
	};
	u32 addr;
	int i;

	for (addr = R_AX_TSSI_CTRL_HEAD; addr <= R_AX_TSSI_CTRL_TAIL; addr += 4)
		rtw89_mac_txpwr_write32(rtwdev, phy_idx, addr, 0);

	for (i = 0; i < ARRAY_SIZE(ctrl_ini); i++)
		rtw89_mac_txpwr_write32(rtwdev, phy_idx, ctrl_ini[i].addr,
					ctrl_ini[i].data);

	rtw89_phy_tssi_ctrl_set_bandedge_cfg(rtwdev,
					     (enum rtw89_mac_idx)phy_idx,
					     RTW89_TSSI_BANDEDGE_FLAT);
}

static int
rtw8852c_init_txpwr_unit(struct rtw89_dev *rtwdev, enum rtw89_phy_idx phy_idx)
{
	int ret;

	ret = rtw89_mac_txpwr_write32(rtwdev, phy_idx, R_AX_PWR_UL_CTRL2, 0x07763333);
	if (ret)
		return ret;

	ret = rtw89_mac_txpwr_write32(rtwdev, phy_idx, R_AX_PWR_COEXT_CTRL, 0x01ebf000);
	if (ret)
		return ret;

	ret = rtw89_mac_txpwr_write32(rtwdev, phy_idx, R_AX_PWR_UL_CTRL0, 0x0002f8ff);
	if (ret)
		return ret;

	rtw8852c_set_txpwr_ul_tb_offset(rtwdev, 0, phy_idx == RTW89_PHY_1 ?
							      RTW89_MAC_1 :
							      RTW89_MAC_0);
	rtw8852c_init_tssi_ctrl(rtwdev, phy_idx);

	return 0;
}

static void rtw8852c_bb_cfg_rx_path(struct rtw89_dev *rtwdev, u8 rx_path)
{
	const struct rtw89_chan *chan = rtw89_chan_get(rtwdev, RTW89_SUB_ENTITY_0);
	u8 band = chan->band_type;
	u32 rst_mask0 = B_P0_TXPW_RSTB_MANON | B_P0_TXPW_RSTB_TSSI;
	u32 rst_mask1 = B_P1_TXPW_RSTB_MANON | B_P1_TXPW_RSTB_TSSI;

	if (rtwdev->dbcc_en) {
		rtw89_phy_write32_mask(rtwdev, R_CHBW_MOD, B_ANT_RX_SEG0, 1);
		rtw89_phy_write32_idx(rtwdev, R_CHBW_MOD, B_ANT_RX_SEG0, 2,
				      RTW89_PHY_1);

		rtw89_phy_write32_mask(rtwdev, R_FC0_BW, B_ANT_RX_1RCCA_SEG0,
				       1);
		rtw89_phy_write32_mask(rtwdev, R_FC0_BW, B_ANT_RX_1RCCA_SEG1,
				       1);
		rtw89_phy_write32_idx(rtwdev, R_FC0_BW, B_ANT_RX_1RCCA_SEG0, 2,
				      RTW89_PHY_1);
		rtw89_phy_write32_idx(rtwdev, R_FC0_BW, B_ANT_RX_1RCCA_SEG1, 2,
				      RTW89_PHY_1);

		rtw89_phy_write32_mask(rtwdev, R_RXHT_MCS_LIMIT,
				       B_RXHT_MCS_LIMIT, 0);
		rtw89_phy_write32_mask(rtwdev, R_RXVHT_MCS_LIMIT,
				       B_RXVHT_MCS_LIMIT, 0);
		rtw89_phy_write32_mask(rtwdev, R_RXHE, B_RXHE_USER_MAX, 8);
		rtw89_phy_write32_mask(rtwdev, R_RXHE, B_RXHE_MAX_NSS, 0);
		rtw89_phy_write32_mask(rtwdev, R_RXHE, B_RXHETB_MAX_NSS, 0);

		rtw89_phy_write32_idx(rtwdev, R_RXHT_MCS_LIMIT,
				      B_RXHT_MCS_LIMIT, 0, RTW89_PHY_1);
		rtw89_phy_write32_idx(rtwdev, R_RXVHT_MCS_LIMIT,
				      B_RXVHT_MCS_LIMIT, 0, RTW89_PHY_1);
		rtw89_phy_write32_idx(rtwdev, R_RXHE, B_RXHE_USER_MAX, 1,
				      RTW89_PHY_1);
		rtw89_phy_write32_idx(rtwdev, R_RXHE, B_RXHE_MAX_NSS, 0,
				      RTW89_PHY_1);
		rtw89_phy_write32_idx(rtwdev, R_RXHE, B_RXHETB_MAX_NSS, 0,
				      RTW89_PHY_1);
		rtw89_phy_write32_mask(rtwdev, R_P0_TXPW_RSTB, rst_mask0, 1);
		rtw89_phy_write32_mask(rtwdev, R_P0_TXPW_RSTB, rst_mask0, 3);
		rtw89_phy_write32_mask(rtwdev, R_P1_TXPW_RSTB, rst_mask1, 1);
		rtw89_phy_write32_mask(rtwdev, R_P1_TXPW_RSTB, rst_mask1, 3);
	} else {
		if (rx_path == RF_PATH_A) {
			rtw89_phy_write32_mask(rtwdev, R_CHBW_MOD,
					       B_ANT_RX_SEG0, 1);
			rtw89_phy_write32_mask(rtwdev, R_FC0_BW,
					       B_ANT_RX_1RCCA_SEG0, 1);
			rtw89_phy_write32_mask(rtwdev, R_FC0_BW,
					       B_ANT_RX_1RCCA_SEG1, 1);
			rtw89_phy_write32_mask(rtwdev, R_RXHT_MCS_LIMIT,
					       B_RXHT_MCS_LIMIT, 0);
			rtw89_phy_write32_mask(rtwdev, R_RXVHT_MCS_LIMIT,
					       B_RXVHT_MCS_LIMIT, 0);
			rtw89_phy_write32_mask(rtwdev, R_RXHE, B_RXHE_MAX_NSS,
					       0);
			rtw89_phy_write32_mask(rtwdev, R_RXHE, B_RXHETB_MAX_NSS,
					       0);
			rtw89_phy_write32_mask(rtwdev, R_P0_TXPW_RSTB,
					       rst_mask0, 1);
			rtw89_phy_write32_mask(rtwdev, R_P0_TXPW_RSTB,
					       rst_mask0, 3);
		} else if (rx_path == RF_PATH_B) {
			rtw89_phy_write32_mask(rtwdev, R_CHBW_MOD,
					       B_ANT_RX_SEG0, 2);
			rtw89_phy_write32_mask(rtwdev, R_FC0_BW,
					       B_ANT_RX_1RCCA_SEG0, 2);
			rtw89_phy_write32_mask(rtwdev, R_FC0_BW,
					       B_ANT_RX_1RCCA_SEG1, 2);
			rtw89_phy_write32_mask(rtwdev, R_RXHT_MCS_LIMIT,
					       B_RXHT_MCS_LIMIT, 0);
			rtw89_phy_write32_mask(rtwdev, R_RXVHT_MCS_LIMIT,
					       B_RXVHT_MCS_LIMIT, 0);
			rtw89_phy_write32_mask(rtwdev, R_RXHE, B_RXHE_MAX_NSS,
					       0);
			rtw89_phy_write32_mask(rtwdev, R_RXHE, B_RXHETB_MAX_NSS,
					       0);
			rtw89_phy_write32_mask(rtwdev, R_P1_TXPW_RSTB,
					       rst_mask1, 1);
			rtw89_phy_write32_mask(rtwdev, R_P1_TXPW_RSTB,
					       rst_mask1, 3);
		} else {
			rtw89_phy_write32_mask(rtwdev, R_CHBW_MOD,
					       B_ANT_RX_SEG0, 3);
			rtw89_phy_write32_mask(rtwdev, R_FC0_BW,
					       B_ANT_RX_1RCCA_SEG0, 3);
			rtw89_phy_write32_mask(rtwdev, R_FC0_BW,
					       B_ANT_RX_1RCCA_SEG1, 3);
			rtw89_phy_write32_mask(rtwdev, R_RXHT_MCS_LIMIT,
					       B_RXHT_MCS_LIMIT, 1);
			rtw89_phy_write32_mask(rtwdev, R_RXVHT_MCS_LIMIT,
					       B_RXVHT_MCS_LIMIT, 1);
			rtw89_phy_write32_mask(rtwdev, R_RXHE, B_RXHE_MAX_NSS,
					       1);
			rtw89_phy_write32_mask(rtwdev, R_RXHE, B_RXHETB_MAX_NSS,
					       1);
			rtw8852c_ctrl_btg_bt_rx(rtwdev, band == RTW89_BAND_2G,
						RTW89_PHY_0);
			rtw89_phy_write32_mask(rtwdev, R_P0_TXPW_RSTB,
					       rst_mask0, 1);
			rtw89_phy_write32_mask(rtwdev, R_P0_TXPW_RSTB,
					       rst_mask0, 3);
			rtw89_phy_write32_mask(rtwdev, R_P1_TXPW_RSTB,
					       rst_mask1, 1);
			rtw89_phy_write32_mask(rtwdev, R_P1_TXPW_RSTB,
					       rst_mask1, 3);
		}
		rtw89_phy_write32_mask(rtwdev, R_RXHE, B_RXHE_USER_MAX, 8);
	}
}

static void rtw8852c_ctrl_tx_path_tmac(struct rtw89_dev *rtwdev, u8 tx_path,
				       enum rtw89_mac_idx mac_idx)
{
	struct rtw89_reg2_def path_com[] = {
		{R_AX_PATH_COM0, AX_PATH_COM0_DFVAL},
		{R_AX_PATH_COM1, AX_PATH_COM1_DFVAL},
		{R_AX_PATH_COM2, AX_PATH_COM2_DFVAL},
		{R_AX_PATH_COM3, AX_PATH_COM3_DFVAL},
		{R_AX_PATH_COM4, AX_PATH_COM4_DFVAL},
		{R_AX_PATH_COM5, AX_PATH_COM5_DFVAL},
		{R_AX_PATH_COM6, AX_PATH_COM6_DFVAL},
		{R_AX_PATH_COM7, AX_PATH_COM7_DFVAL},
		{R_AX_PATH_COM8, AX_PATH_COM8_DFVAL},
		{R_AX_PATH_COM9, AX_PATH_COM9_DFVAL},
		{R_AX_PATH_COM10, AX_PATH_COM10_DFVAL},
		{R_AX_PATH_COM11, AX_PATH_COM11_DFVAL},
	};
	u32 addr;
	u32 reg;
	u8 cr_size = ARRAY_SIZE(path_com);
	u8 i = 0;

	rtw89_phy_write32_idx(rtwdev, R_MAC_SEL, B_MAC_SEL_MOD, 0, RTW89_PHY_0);
	rtw89_phy_write32_idx(rtwdev, R_MAC_SEL, B_MAC_SEL_MOD, 0, RTW89_PHY_1);

	for (addr = R_AX_MACID_ANT_TABLE;
	     addr <= R_AX_MACID_ANT_TABLE_LAST; addr += 4) {
		reg = rtw89_mac_reg_by_idx(rtwdev, addr, mac_idx);
		rtw89_write32(rtwdev, reg, 0);
	}

	if (tx_path == RF_A) {
		path_com[0].data = AX_PATH_COM0_PATHA;
		path_com[1].data = AX_PATH_COM1_PATHA;
		path_com[2].data = AX_PATH_COM2_PATHA;
		path_com[7].data = AX_PATH_COM7_PATHA;
		path_com[8].data = AX_PATH_COM8_PATHA;
	} else if (tx_path == RF_B) {
		path_com[0].data = AX_PATH_COM0_PATHB;
		path_com[1].data = AX_PATH_COM1_PATHB;
		path_com[2].data = AX_PATH_COM2_PATHB;
		path_com[7].data = AX_PATH_COM7_PATHB;
		path_com[8].data = AX_PATH_COM8_PATHB;
	} else if (tx_path == RF_AB) {
		path_com[0].data = AX_PATH_COM0_PATHAB;
		path_com[1].data = AX_PATH_COM1_PATHAB;
		path_com[2].data = AX_PATH_COM2_PATHAB;
		path_com[7].data = AX_PATH_COM7_PATHAB;
		path_com[8].data = AX_PATH_COM8_PATHAB;
	} else {
		rtw89_warn(rtwdev, "[Invalid Tx Path]Tx Path: %d\n", tx_path);
		return;
	}

	for (i = 0; i < cr_size; i++) {
		rtw89_debug(rtwdev, RTW89_DBG_TSSI, "0x%x = 0x%x\n",
			    path_com[i].addr, path_com[i].data);
		reg = rtw89_mac_reg_by_idx(rtwdev, path_com[i].addr, mac_idx);
		rtw89_write32(rtwdev, reg, path_com[i].data);
	}
}

static void rtw8852c_ctrl_nbtg_bt_tx(struct rtw89_dev *rtwdev, bool en,
				     enum rtw89_phy_idx phy_idx)
{
	if (en) {
		rtw89_phy_write32_mask(rtwdev, R_PATH0_FRC_FIR_TYPE_V1,
				       B_PATH0_FRC_FIR_TYPE_MSK_V1, 0x3);
		rtw89_phy_write32_mask(rtwdev, R_PATH1_FRC_FIR_TYPE_V1,
				       B_PATH1_FRC_FIR_TYPE_MSK_V1, 0x3);
		rtw89_phy_write32_mask(rtwdev, R_PATH0_RXBB_V1,
				       B_PATH0_RXBB_MSK_V1, 0xf);
		rtw89_phy_write32_mask(rtwdev, R_PATH1_RXBB_V1,
				       B_PATH1_RXBB_MSK_V1, 0xf);
		rtw89_phy_write32_mask(rtwdev, R_PATH0_G_LNA6_OP1DB_V1,
				       B_PATH0_G_LNA6_OP1DB_V1, 0x80);
		rtw89_phy_write32_mask(rtwdev, R_PATH1_G_LNA6_OP1DB_V1,
				       B_PATH1_G_LNA6_OP1DB_V1, 0x80);
		rtw89_phy_write32_mask(rtwdev, R_PATH0_G_TIA0_LNA6_OP1DB_V1,
				       B_PATH0_G_TIA0_LNA6_OP1DB_V1, 0x80);
		rtw89_phy_write32_mask(rtwdev, R_PATH0_G_TIA1_LNA6_OP1DB_V1,
				       B_PATH0_G_TIA1_LNA6_OP1DB_V1, 0x80);
		rtw89_phy_write32_mask(rtwdev, R_PATH1_G_TIA0_LNA6_OP1DB_V1,
				       B_PATH1_G_TIA0_LNA6_OP1DB_V1, 0x80);
		rtw89_phy_write32_mask(rtwdev, R_PATH1_G_TIA1_LNA6_OP1DB_V1,
				       B_PATH1_G_TIA1_LNA6_OP1DB_V1, 0x80);
		rtw89_phy_write32_mask(rtwdev, R_PATH0_BT_BACKOFF_V1,
				       B_PATH0_BT_BACKOFF_V1, 0x780D1E);
		rtw89_phy_write32_mask(rtwdev, R_PATH1_BT_BACKOFF_V1,
				       B_PATH1_BT_BACKOFF_V1, 0x780D1E);
		rtw89_phy_write32_mask(rtwdev, R_P0_BACKOFF_IBADC_V1,
				       B_P0_BACKOFF_IBADC_V1, 0x34);
		rtw89_phy_write32_mask(rtwdev, R_P1_BACKOFF_IBADC_V1,
				       B_P1_BACKOFF_IBADC_V1, 0x34);
	} else {
		rtw89_phy_write32_mask(rtwdev, R_PATH0_FRC_FIR_TYPE_V1,
				       B_PATH0_FRC_FIR_TYPE_MSK_V1, 0x0);
		rtw89_phy_write32_mask(rtwdev, R_PATH1_FRC_FIR_TYPE_V1,
				       B_PATH1_FRC_FIR_TYPE_MSK_V1, 0x0);
		rtw89_phy_write32_mask(rtwdev, R_PATH0_RXBB_V1,
				       B_PATH0_RXBB_MSK_V1, 0x60);
		rtw89_phy_write32_mask(rtwdev, R_PATH1_RXBB_V1,
				       B_PATH1_RXBB_MSK_V1, 0x60);
		rtw89_phy_write32_mask(rtwdev, R_PATH0_G_LNA6_OP1DB_V1,
				       B_PATH0_G_LNA6_OP1DB_V1, 0x1a);
		rtw89_phy_write32_mask(rtwdev, R_PATH1_G_LNA6_OP1DB_V1,
				       B_PATH1_G_LNA6_OP1DB_V1, 0x1a);
		rtw89_phy_write32_mask(rtwdev, R_PATH0_G_TIA0_LNA6_OP1DB_V1,
				       B_PATH0_G_TIA0_LNA6_OP1DB_V1, 0x2a);
		rtw89_phy_write32_mask(rtwdev, R_PATH0_G_TIA1_LNA6_OP1DB_V1,
				       B_PATH0_G_TIA1_LNA6_OP1DB_V1, 0x2a);
		rtw89_phy_write32_mask(rtwdev, R_PATH1_G_TIA0_LNA6_OP1DB_V1,
				       B_PATH1_G_TIA0_LNA6_OP1DB_V1, 0x2a);
		rtw89_phy_write32_mask(rtwdev, R_PATH1_G_TIA1_LNA6_OP1DB_V1,
				       B_PATH1_G_TIA1_LNA6_OP1DB_V1, 0x2a);
		rtw89_phy_write32_mask(rtwdev, R_PATH0_BT_BACKOFF_V1,
				       B_PATH0_BT_BACKOFF_V1, 0x79E99E);
		rtw89_phy_write32_mask(rtwdev, R_PATH1_BT_BACKOFF_V1,
				       B_PATH1_BT_BACKOFF_V1, 0x79E99E);
		rtw89_phy_write32_mask(rtwdev, R_P0_BACKOFF_IBADC_V1,
				       B_P0_BACKOFF_IBADC_V1, 0x26);
		rtw89_phy_write32_mask(rtwdev, R_P1_BACKOFF_IBADC_V1,
				       B_P1_BACKOFF_IBADC_V1, 0x26);
	}
}

static void rtw8852c_bb_cfg_txrx_path(struct rtw89_dev *rtwdev)
{
	struct rtw89_hal *hal = &rtwdev->hal;

	rtw8852c_bb_cfg_rx_path(rtwdev, RF_PATH_AB);

	if (hal->rx_nss == 1) {
		rtw89_phy_write32_mask(rtwdev, R_RXHT_MCS_LIMIT, B_RXHT_MCS_LIMIT, 0);
		rtw89_phy_write32_mask(rtwdev, R_RXVHT_MCS_LIMIT, B_RXVHT_MCS_LIMIT, 0);
		rtw89_phy_write32_mask(rtwdev, R_RXHE, B_RXHE_MAX_NSS, 0);
		rtw89_phy_write32_mask(rtwdev, R_RXHE, B_RXHETB_MAX_NSS, 0);
	} else {
		rtw89_phy_write32_mask(rtwdev, R_RXHT_MCS_LIMIT, B_RXHT_MCS_LIMIT, 1);
		rtw89_phy_write32_mask(rtwdev, R_RXVHT_MCS_LIMIT, B_RXVHT_MCS_LIMIT, 1);
		rtw89_phy_write32_mask(rtwdev, R_RXHE, B_RXHE_MAX_NSS, 1);
		rtw89_phy_write32_mask(rtwdev, R_RXHE, B_RXHETB_MAX_NSS, 1);
	}
}

static u8 rtw8852c_get_thermal(struct rtw89_dev *rtwdev, enum rtw89_rf_path rf_path)
{
	rtw89_write_rf(rtwdev, rf_path, RR_TM, RR_TM_TRI, 0x1);
	rtw89_write_rf(rtwdev, rf_path, RR_TM, RR_TM_TRI, 0x0);
	rtw89_write_rf(rtwdev, rf_path, RR_TM, RR_TM_TRI, 0x1);

	fsleep(200);

	return rtw89_read_rf(rtwdev, rf_path, RR_TM, RR_TM_VAL);
}

static void rtw8852c_btc_set_rfe(struct rtw89_dev *rtwdev)
{
	const struct rtw89_btc_ver *ver = rtwdev->btc.ver;
	union rtw89_btc_module_info *md = &rtwdev->btc.mdinfo;

	if (ver->fcxinit == 7) {
		md->md_v7.rfe_type = rtwdev->efuse.rfe_type;
		md->md_v7.kt_ver = rtwdev->hal.cv;
		md->md_v7.bt_solo = 0;
		md->md_v7.switch_type = BTC_SWITCH_INTERNAL;

		if (md->md_v7.rfe_type > 0)
			md->md_v7.ant.num = (md->md_v7.rfe_type % 2 ? 2 : 3);
		else
			md->md_v7.ant.num = 2;

		md->md_v7.ant.diversity = 0;
		md->md_v7.ant.isolation = 10;

		if (md->md_v7.ant.num == 3) {
			md->md_v7.ant.type = BTC_ANT_DEDICATED;
			md->md_v7.bt_pos = BTC_BT_ALONE;
		} else {
			md->md_v7.ant.type = BTC_ANT_SHARED;
			md->md_v7.bt_pos = BTC_BT_BTG;
		}
		rtwdev->btc.btg_pos = md->md_v7.ant.btg_pos;
		rtwdev->btc.ant_type = md->md_v7.ant.type;
	} else {
		md->md.rfe_type = rtwdev->efuse.rfe_type;
		md->md.cv = rtwdev->hal.cv;
		md->md.bt_solo = 0;
		md->md.switch_type = BTC_SWITCH_INTERNAL;

		if (md->md.rfe_type > 0)
			md->md.ant.num = (md->md.rfe_type % 2 ? 2 : 3);
		else
			md->md.ant.num = 2;

		md->md.ant.diversity = 0;
		md->md.ant.isolation = 10;

		if (md->md.ant.num == 3) {
			md->md.ant.type = BTC_ANT_DEDICATED;
			md->md.bt_pos = BTC_BT_ALONE;
		} else {
			md->md.ant.type = BTC_ANT_SHARED;
			md->md.bt_pos = BTC_BT_BTG;
		}
		rtwdev->btc.btg_pos = md->md.ant.btg_pos;
		rtwdev->btc.ant_type = md->md.ant.type;
	}
}

static void rtw8852c_ctrl_btg_bt_rx(struct rtw89_dev *rtwdev, bool en,
				    enum rtw89_phy_idx phy_idx)
{
	if (en) {
		rtw89_phy_write32_mask(rtwdev, R_PATH0_BT_SHARE_V1,
				       B_PATH0_BT_SHARE_V1, 0x1);
		rtw89_phy_write32_mask(rtwdev, R_PATH0_BTG_PATH_V1,
				       B_PATH0_BTG_PATH_V1, 0x0);
		rtw89_phy_write32_mask(rtwdev, R_PATH1_G_LNA6_OP1DB_V1,
				       B_PATH1_G_LNA6_OP1DB_V1, 0x20);
		rtw89_phy_write32_mask(rtwdev, R_PATH1_G_TIA0_LNA6_OP1DB_V1,
				       B_PATH1_G_TIA0_LNA6_OP1DB_V1, 0x30);
		rtw89_phy_write32_mask(rtwdev, R_PATH1_BT_SHARE_V1,
				       B_PATH1_BT_SHARE_V1, 0x1);
		rtw89_phy_write32_mask(rtwdev, R_PATH1_BTG_PATH_V1,
				       B_PATH1_BTG_PATH_V1, 0x1);
		rtw89_phy_write32_mask(rtwdev, R_PMAC_GNT, B_PMAC_GNT_P1, 0x0);
		rtw89_phy_write32_mask(rtwdev, R_CHBW_MOD, B_BT_SHARE, 0x1);
		rtw89_phy_write32_mask(rtwdev, R_FC0_BW, B_ANT_RX_BT_SEG0, 0x2);
		rtw89_phy_write32_mask(rtwdev, R_BT_DYN_DC_EST_EN,
				       B_BT_DYN_DC_EST_EN_MSK, 0x1);
		rtw89_phy_write32_mask(rtwdev, R_GNT_BT_WGT_EN, B_GNT_BT_WGT_EN,
				       0x1);
	} else {
		rtw89_phy_write32_mask(rtwdev, R_PATH0_BT_SHARE_V1,
				       B_PATH0_BT_SHARE_V1, 0x0);
		rtw89_phy_write32_mask(rtwdev, R_PATH0_BTG_PATH_V1,
				       B_PATH0_BTG_PATH_V1, 0x0);
		rtw89_phy_write32_mask(rtwdev, R_PATH1_G_LNA6_OP1DB_V1,
				       B_PATH1_G_LNA6_OP1DB_V1, 0x1a);
		rtw89_phy_write32_mask(rtwdev, R_PATH1_G_TIA0_LNA6_OP1DB_V1,
				       B_PATH1_G_TIA0_LNA6_OP1DB_V1, 0x2a);
		rtw89_phy_write32_mask(rtwdev, R_PATH1_BT_SHARE_V1,
				       B_PATH1_BT_SHARE_V1, 0x0);
		rtw89_phy_write32_mask(rtwdev, R_PATH1_BTG_PATH_V1,
				       B_PATH1_BTG_PATH_V1, 0x0);
		rtw89_phy_write32_mask(rtwdev, R_PMAC_GNT, B_PMAC_GNT_P1, 0xf);
		rtw89_phy_write32_mask(rtwdev, R_PMAC_GNT, B_PMAC_GNT_P2, 0x4);
		rtw89_phy_write32_mask(rtwdev, R_CHBW_MOD, B_BT_SHARE, 0x0);
		rtw89_phy_write32_mask(rtwdev, R_FC0_BW, B_ANT_RX_BT_SEG0, 0x0);
		rtw89_phy_write32_mask(rtwdev, R_BT_DYN_DC_EST_EN,
				       B_BT_DYN_DC_EST_EN_MSK, 0x0);
		rtw89_phy_write32_mask(rtwdev, R_GNT_BT_WGT_EN, B_GNT_BT_WGT_EN,
				       0x0);
	}
}

static
void rtw8852c_set_trx_mask(struct rtw89_dev *rtwdev, u8 path, u8 group, u32 val)
{
	rtw89_write_rf(rtwdev, path, RR_LUTWE, RFREG_MASK, 0x20000);
	rtw89_write_rf(rtwdev, path, RR_LUTWA, RFREG_MASK, group);
	rtw89_write_rf(rtwdev, path, RR_LUTWD0, RFREG_MASK, val);
	rtw89_write_rf(rtwdev, path, RR_LUTWE, RFREG_MASK, 0x0);
}

static void rtw8852c_btc_init_cfg(struct rtw89_dev *rtwdev)
{
	struct rtw89_btc *btc = &rtwdev->btc;
	const struct rtw89_chip_info *chip = rtwdev->chip;
	const struct rtw89_mac_ax_coex coex_params = {
		.pta_mode = RTW89_MAC_AX_COEX_RTK_MODE,
		.direction = RTW89_MAC_AX_COEX_INNER,
	};

	/* PTA init  */
	rtw89_mac_coex_init_v1(rtwdev, &coex_params);

	/* set WL Tx response = Hi-Pri */
	chip->ops->btc_set_wl_pri(rtwdev, BTC_PRI_MASK_TX_RESP, true);
	chip->ops->btc_set_wl_pri(rtwdev, BTC_PRI_MASK_BEACON, true);

	/* set rf gnt debug off */
	rtw89_write_rf(rtwdev, RF_PATH_A, RR_WLSEL, RFREG_MASK, 0x0);
	rtw89_write_rf(rtwdev, RF_PATH_B, RR_WLSEL, RFREG_MASK, 0x0);

	/* set WL Tx thru in TRX mask table if GNT_WL = 0 && BT_S1 = ss group */
	if (btc->ant_type == BTC_ANT_SHARED) {
		rtw8852c_set_trx_mask(rtwdev,
				      RF_PATH_A, BTC_BT_SS_GROUP, 0x5ff);
		rtw8852c_set_trx_mask(rtwdev,
				      RF_PATH_B, BTC_BT_SS_GROUP, 0x5ff);
		/* set path-A(S0) Tx/Rx no-mask if GNT_WL=0 && BT_S1=tx group */
		rtw8852c_set_trx_mask(rtwdev,
				      RF_PATH_A, BTC_BT_TX_GROUP, 0x5ff);
	} else { /* set WL Tx stb if GNT_WL = 0 && BT_S1 = ss group for 3-ant */
		rtw8852c_set_trx_mask(rtwdev,
				      RF_PATH_A, BTC_BT_SS_GROUP, 0x5df);
		rtw8852c_set_trx_mask(rtwdev,
				      RF_PATH_B, BTC_BT_SS_GROUP, 0x5df);
	}

	/* set PTA break table */
	rtw89_write32(rtwdev, R_AX_BT_BREAK_TABLE, BTC_BREAK_PARAM);

	 /* enable BT counter 0xda10[1:0] = 2b'11 */
	rtw89_write32_set(rtwdev,
			  R_AX_BT_CNT_CFG, B_AX_BT_CNT_EN |
			  B_AX_BT_CNT_RST_V1);
	btc->cx.wl.status.map.init_ok = true;
}

static
void rtw8852c_btc_set_wl_pri(struct rtw89_dev *rtwdev, u8 map, bool state)
{
	u32 bitmap = 0;
	u32 reg = 0;

	switch (map) {
	case BTC_PRI_MASK_TX_RESP:
		reg = R_BTC_COEX_WL_REQ;
		bitmap = B_BTC_RSP_ACK_HI;
		break;
	case BTC_PRI_MASK_BEACON:
		reg = R_BTC_COEX_WL_REQ;
		bitmap = B_BTC_TX_BCN_HI;
		break;
	default:
		return;
	}

	if (state)
		rtw89_write32_set(rtwdev, reg, bitmap);
	else
		rtw89_write32_clr(rtwdev, reg, bitmap);
}

union rtw8852c_btc_wl_txpwr_ctrl {
	u32 txpwr_val;
	struct {
		union {
			u16 ctrl_all_time;
			struct {
				s16 data:9;
				u16 rsvd:6;
				u16 flag:1;
			} all_time;
		};
		union {
			u16 ctrl_gnt_bt;
			struct {
				s16 data:9;
				u16 rsvd:7;
			} gnt_bt;
		};
	};
} __packed;

static void
rtw8852c_btc_set_wl_txpwr_ctrl(struct rtw89_dev *rtwdev, u32 txpwr_val)
{
	union rtw8852c_btc_wl_txpwr_ctrl arg = { .txpwr_val = txpwr_val };
	s32 val;

#define __write_ctrl(_reg, _msk, _val, _en, _cond)		\
do {								\
	u32 _wrt = FIELD_PREP(_msk, _val);			\
	BUILD_BUG_ON((_msk & _en) != 0);			\
	if (_cond)						\
		_wrt |= _en;					\
	else							\
		_wrt &= ~_en;					\
	rtw89_mac_txpwr_write32_mask(rtwdev, RTW89_PHY_0, _reg,	\
				     _msk | _en, _wrt);		\
} while (0)

	switch (arg.ctrl_all_time) {
	case 0xffff:
		val = 0;
		break;
	default:
		val = arg.all_time.data;
		break;
	}

	__write_ctrl(R_AX_PWR_RATE_CTRL, B_AX_FORCE_PWR_BY_RATE_VALUE_MASK,
		     val, B_AX_FORCE_PWR_BY_RATE_EN,
		     arg.ctrl_all_time != 0xffff);

	switch (arg.ctrl_gnt_bt) {
	case 0xffff:
		val = 0;
		break;
	default:
		val = arg.gnt_bt.data;
		break;
	}

	__write_ctrl(R_AX_PWR_COEXT_CTRL, B_AX_TXAGC_BT_MASK, val,
		     B_AX_TXAGC_BT_EN, arg.ctrl_gnt_bt != 0xffff);

#undef __write_ctrl
}

static
s8 rtw8852c_btc_get_bt_rssi(struct rtw89_dev *rtwdev, s8 val)
{
	/* +6 for compensate offset */
	return clamp_t(s8, val + 6, -100, 0) + 100;
}

static const struct rtw89_btc_rf_trx_para rtw89_btc_8852c_rf_ul[] = {
	{255, 0, 0, 7}, /* 0 -> original */
	{255, 2, 0, 7}, /* 1 -> for BT-connected ACI issue && BTG co-rx */
	{255, 0, 0, 7}, /* 2 ->reserved for shared-antenna */
	{255, 0, 0, 7}, /* 3- >reserved for shared-antenna */
	{255, 0, 0, 7}, /* 4 ->reserved for shared-antenna */
	{255, 1, 0, 7}, /* the below id is for non-shared-antenna free-run */
	{6, 1, 0, 7},
	{13, 1, 0, 7},
	{13, 1, 0, 7}
};

static const struct rtw89_btc_rf_trx_para rtw89_btc_8852c_rf_dl[] = {
	{255, 0, 0, 7}, /* 0 -> original */
	{255, 2, 0, 7}, /* 1 -> reserved for shared-antenna */
	{255, 0, 0, 7}, /* 2 ->reserved for shared-antenna */
	{255, 0, 0, 7}, /* 3- >reserved for shared-antenna */
	{255, 0, 0, 7}, /* 4 ->reserved for shared-antenna */
	{255, 1, 0, 7}, /* the below id is for non-shared-antenna free-run */
	{255, 1, 0, 7},
	{255, 1, 0, 7},
	{255, 1, 0, 7}
};

static const u8 rtw89_btc_8852c_wl_rssi_thres[BTC_WL_RSSI_THMAX] = {60, 50, 40, 30};
static const u8 rtw89_btc_8852c_bt_rssi_thres[BTC_BT_RSSI_THMAX] = {40, 36, 31, 28};

static const struct rtw89_btc_fbtc_mreg rtw89_btc_8852c_mon_reg[] = {
	RTW89_DEF_FBTC_MREG(REG_MAC, 4, 0xda00),
	RTW89_DEF_FBTC_MREG(REG_MAC, 4, 0xda04),
	RTW89_DEF_FBTC_MREG(REG_MAC, 4, 0xda24),
	RTW89_DEF_FBTC_MREG(REG_MAC, 4, 0xda30),
	RTW89_DEF_FBTC_MREG(REG_MAC, 4, 0xda34),
	RTW89_DEF_FBTC_MREG(REG_MAC, 4, 0xda38),
	RTW89_DEF_FBTC_MREG(REG_MAC, 4, 0xda44),
	RTW89_DEF_FBTC_MREG(REG_MAC, 4, 0xda48),
	RTW89_DEF_FBTC_MREG(REG_MAC, 4, 0xda4c),
	RTW89_DEF_FBTC_MREG(REG_MAC, 4, 0xd200),
	RTW89_DEF_FBTC_MREG(REG_MAC, 4, 0xd220),
	RTW89_DEF_FBTC_MREG(REG_BB, 4, 0x980),
	RTW89_DEF_FBTC_MREG(REG_BB, 4, 0x4aa4),
	RTW89_DEF_FBTC_MREG(REG_BB, 4, 0x4778),
	RTW89_DEF_FBTC_MREG(REG_BB, 4, 0x476c),
};

static
void rtw8852c_btc_update_bt_cnt(struct rtw89_dev *rtwdev)
{
	/* Feature move to firmware */
}

static
void rtw8852c_btc_wl_s1_standby(struct rtw89_dev *rtwdev, bool state)
{
	rtw89_write_rf(rtwdev, RF_PATH_B, RR_LUTWE, RFREG_MASK, 0x80000);
	rtw89_write_rf(rtwdev, RF_PATH_B, RR_LUTWA, RFREG_MASK, 0x1);
	rtw89_write_rf(rtwdev, RF_PATH_B, RR_LUTWD1, RFREG_MASK, 0x620);

	/* set WL standby = Rx for GNT_BT_Tx = 1->0 settle issue */
	if (state)
		rtw89_write_rf(rtwdev, RF_PATH_B, RR_LUTWD0,
			       RFREG_MASK, 0x179c);
	else
		rtw89_write_rf(rtwdev, RF_PATH_B, RR_LUTWD0,
			       RFREG_MASK, 0x208);

	rtw89_write_rf(rtwdev, RF_PATH_B, RR_LUTWE, RFREG_MASK, 0x0);
}

static void rtw8852c_set_wl_lna2(struct rtw89_dev *rtwdev, u8 level)
{
	/* level=0 Default:    TIA 1/0= (LNA2,TIAN6) = (7,1)/(5,1) = 21dB/12dB
	 * level=1 Fix LNA2=5: TIA 1/0= (LNA2,TIAN6) = (5,0)/(5,1) = 18dB/12dB
	 * To improve BT ACI in co-rx
	 */

	switch (level) {
	case 0: /* default */
		rtw89_write_rf(rtwdev, RF_PATH_B, RR_LUTWE, RFREG_MASK, 0x1000);
		rtw89_write_rf(rtwdev, RF_PATH_B, RR_LUTWA, RFREG_MASK, 0x0);
		rtw89_write_rf(rtwdev, RF_PATH_B, RR_LUTWD0, RFREG_MASK, 0x15);
		rtw89_write_rf(rtwdev, RF_PATH_B, RR_LUTWA, RFREG_MASK, 0x1);
		rtw89_write_rf(rtwdev, RF_PATH_B, RR_LUTWD0, RFREG_MASK, 0x17);
		rtw89_write_rf(rtwdev, RF_PATH_B, RR_LUTWA, RFREG_MASK, 0x2);
		rtw89_write_rf(rtwdev, RF_PATH_B, RR_LUTWD0, RFREG_MASK, 0x15);
		rtw89_write_rf(rtwdev, RF_PATH_B, RR_LUTWA, RFREG_MASK, 0x3);
		rtw89_write_rf(rtwdev, RF_PATH_B, RR_LUTWD0, RFREG_MASK, 0x17);
		rtw89_write_rf(rtwdev, RF_PATH_B, RR_LUTWE, RFREG_MASK, 0x0);
		break;
	case 1: /* Fix LNA2=5  */
		rtw89_write_rf(rtwdev, RF_PATH_B, RR_LUTWE, RFREG_MASK, 0x1000);
		rtw89_write_rf(rtwdev, RF_PATH_B, RR_LUTWA, RFREG_MASK, 0x0);
		rtw89_write_rf(rtwdev, RF_PATH_B, RR_LUTWD0, RFREG_MASK, 0x15);
		rtw89_write_rf(rtwdev, RF_PATH_B, RR_LUTWA, RFREG_MASK, 0x1);
		rtw89_write_rf(rtwdev, RF_PATH_B, RR_LUTWD0, RFREG_MASK, 0x5);
		rtw89_write_rf(rtwdev, RF_PATH_B, RR_LUTWA, RFREG_MASK, 0x2);
		rtw89_write_rf(rtwdev, RF_PATH_B, RR_LUTWD0, RFREG_MASK, 0x15);
		rtw89_write_rf(rtwdev, RF_PATH_B, RR_LUTWA, RFREG_MASK, 0x3);
		rtw89_write_rf(rtwdev, RF_PATH_B, RR_LUTWD0, RFREG_MASK, 0x5);
		rtw89_write_rf(rtwdev, RF_PATH_B, RR_LUTWE, RFREG_MASK, 0x0);
		break;
	}
}

static void rtw8852c_btc_set_wl_rx_gain(struct rtw89_dev *rtwdev, u32 level)
{
	struct rtw89_btc *btc = &rtwdev->btc;

	switch (level) {
	case 0: /* original */
	default:
		rtw8852c_ctrl_nbtg_bt_tx(rtwdev, false, RTW89_PHY_0);
		btc->dm.wl_lna2 = 0;
		break;
	case 1: /* for FDD free-run */
		rtw8852c_ctrl_nbtg_bt_tx(rtwdev, true, RTW89_PHY_0);
		btc->dm.wl_lna2 = 0;
		break;
	case 2: /* for BTG Co-Rx*/
		rtw8852c_ctrl_nbtg_bt_tx(rtwdev, false, RTW89_PHY_0);
		btc->dm.wl_lna2 = 1;
		break;
	}

	rtw8852c_set_wl_lna2(rtwdev, btc->dm.wl_lna2);
}

static void rtw8852c_fill_freq_with_ppdu(struct rtw89_dev *rtwdev,
					 struct rtw89_rx_phy_ppdu *phy_ppdu,
					 struct ieee80211_rx_status *status)
{
	u8 chan_idx = phy_ppdu->chan_idx;
	enum nl80211_band band;
	u8 ch;

	if (chan_idx == 0)
		return;

	rtw89_decode_chan_idx(rtwdev, chan_idx, &ch, &band);
	status->freq = ieee80211_channel_to_frequency(ch, band);
	status->band = band;
}

static void rtw8852c_query_ppdu(struct rtw89_dev *rtwdev,
				struct rtw89_rx_phy_ppdu *phy_ppdu,
				struct ieee80211_rx_status *status)
{
	u8 path;
	u8 *rx_power = phy_ppdu->rssi;

	status->signal = RTW89_RSSI_RAW_TO_DBM(max(rx_power[RF_PATH_A], rx_power[RF_PATH_B]));
	for (path = 0; path < rtwdev->chip->rf_path_num; path++) {
		status->chains |= BIT(path);
		status->chain_signal[path] = RTW89_RSSI_RAW_TO_DBM(rx_power[path]);
	}
	if (phy_ppdu->valid)
		rtw8852c_fill_freq_with_ppdu(rtwdev, phy_ppdu, status);
}

static int rtw8852c_mac_enable_bb_rf(struct rtw89_dev *rtwdev)
{
	int ret;

	rtw89_write8_set(rtwdev, R_AX_SYS_FUNC_EN,
			 B_AX_FEN_BBRSTB | B_AX_FEN_BB_GLB_RSTN);

	rtw89_write32_set(rtwdev, R_AX_WLRF_CTRL, B_AX_AFC_AFEDIG);
	rtw89_write32_clr(rtwdev, R_AX_WLRF_CTRL, B_AX_AFC_AFEDIG);
	rtw89_write32_set(rtwdev, R_AX_WLRF_CTRL, B_AX_AFC_AFEDIG);

	rtw89_write32_mask(rtwdev, R_AX_AFE_OFF_CTRL1, B_AX_S0_LDO_VSEL_F_MASK, 0x1);
	rtw89_write32_mask(rtwdev, R_AX_AFE_OFF_CTRL1, B_AX_S1_LDO_VSEL_F_MASK, 0x1);

	ret = rtw89_mac_write_xtal_si(rtwdev, XTAL0, 0x7, FULL_BIT_MASK);
	if (ret)
		return ret;

	ret = rtw89_mac_write_xtal_si(rtwdev, XTAL_SI_ANAPAR_WL, 0x6c, FULL_BIT_MASK);
	if (ret)
		return ret;

	ret = rtw89_mac_write_xtal_si(rtwdev, XTAL_SI_WL_RFC_S0, 0xc7, FULL_BIT_MASK);
	if (ret)
		return ret;

	ret = rtw89_mac_write_xtal_si(rtwdev, XTAL_SI_WL_RFC_S1, 0xc7, FULL_BIT_MASK);
	if (ret)
		return ret;

	ret = rtw89_mac_write_xtal_si(rtwdev, XTAL3, 0xd, FULL_BIT_MASK);
	if (ret)
		return ret;

	return 0;
}

static int rtw8852c_mac_disable_bb_rf(struct rtw89_dev *rtwdev)
{
	rtw89_write32_clr(rtwdev, R_AX_WLRF_CTRL, B_AX_AFC_AFEDIG);
	rtw89_write8_clr(rtwdev, R_AX_SYS_FUNC_EN,
			 B_AX_FEN_BBRSTB | B_AX_FEN_BB_GLB_RSTN);

	return 0;
}

static const struct rtw89_chanctx_listener rtw8852c_chanctx_listener = {
	.callbacks[RTW89_CHANCTX_CALLBACK_RFK] = rtw8852c_rfk_chanctx_cb,
};

#ifdef CONFIG_PM
static const struct wiphy_wowlan_support rtw_wowlan_stub_8852c = {
	.flags = WIPHY_WOWLAN_MAGIC_PKT | WIPHY_WOWLAN_DISCONNECT,
	.n_patterns = RTW89_MAX_PATTERN_NUM,
	.pattern_max_len = RTW89_MAX_PATTERN_SIZE,
	.pattern_min_len = 1,
};
#endif

static const struct rtw89_chip_ops rtw8852c_chip_ops = {
	.enable_bb_rf		= rtw8852c_mac_enable_bb_rf,
	.disable_bb_rf		= rtw8852c_mac_disable_bb_rf,
	.bb_preinit		= NULL,
	.bb_postinit		= NULL,
	.bb_reset		= rtw8852c_bb_reset,
	.bb_sethw		= rtw8852c_bb_sethw,
	.read_rf		= rtw89_phy_read_rf_v1,
	.write_rf		= rtw89_phy_write_rf_v1,
	.set_channel		= rtw8852c_set_channel,
	.set_channel_help	= rtw8852c_set_channel_help,
	.read_efuse		= rtw8852c_read_efuse,
	.read_phycap		= rtw8852c_read_phycap,
	.fem_setup		= NULL,
	.rfe_gpio		= NULL,
	.rfk_hw_init		= NULL,
	.rfk_init		= rtw8852c_rfk_init,
	.rfk_init_late		= NULL,
	.rfk_channel		= rtw8852c_rfk_channel,
	.rfk_band_changed	= rtw8852c_rfk_band_changed,
	.rfk_scan		= rtw8852c_rfk_scan,
	.rfk_track		= rtw8852c_rfk_track,
	.power_trim		= rtw8852c_power_trim,
	.set_txpwr		= rtw8852c_set_txpwr,
	.set_txpwr_ctrl		= rtw8852c_set_txpwr_ctrl,
	.init_txpwr_unit	= rtw8852c_init_txpwr_unit,
	.get_thermal		= rtw8852c_get_thermal,
	.ctrl_btg_bt_rx		= rtw8852c_ctrl_btg_bt_rx,
	.query_ppdu		= rtw8852c_query_ppdu,
	.ctrl_nbtg_bt_tx	= rtw8852c_ctrl_nbtg_bt_tx,
	.cfg_txrx_path		= rtw8852c_bb_cfg_txrx_path,
	.set_txpwr_ul_tb_offset	= rtw8852c_set_txpwr_ul_tb_offset,
	.pwr_on_func		= rtw8852c_pwr_on_func,
	.pwr_off_func		= rtw8852c_pwr_off_func,
	.query_rxdesc		= rtw89_core_query_rxdesc,
	.fill_txdesc		= rtw89_core_fill_txdesc_v1,
	.fill_txdesc_fwcmd	= rtw89_core_fill_txdesc_fwcmd_v1,
	.cfg_ctrl_path		= rtw89_mac_cfg_ctrl_path_v1,
	.mac_cfg_gnt		= rtw89_mac_cfg_gnt_v1,
	.stop_sch_tx		= rtw89_mac_stop_sch_tx_v1,
	.resume_sch_tx		= rtw89_mac_resume_sch_tx_v1,
	.h2c_dctl_sec_cam	= rtw89_fw_h2c_dctl_sec_cam_v1,
	.h2c_default_cmac_tbl	= rtw89_fw_h2c_default_cmac_tbl,
	.h2c_assoc_cmac_tbl	= rtw89_fw_h2c_assoc_cmac_tbl,
	.h2c_ampdu_cmac_tbl	= NULL,
	.h2c_default_dmac_tbl	= NULL,
	.h2c_update_beacon	= rtw89_fw_h2c_update_beacon,
	.h2c_ba_cam		= rtw89_fw_h2c_ba_cam,

	.btc_set_rfe		= rtw8852c_btc_set_rfe,
	.btc_init_cfg		= rtw8852c_btc_init_cfg,
	.btc_set_wl_pri		= rtw8852c_btc_set_wl_pri,
	.btc_set_wl_txpwr_ctrl	= rtw8852c_btc_set_wl_txpwr_ctrl,
	.btc_get_bt_rssi	= rtw8852c_btc_get_bt_rssi,
	.btc_update_bt_cnt	= rtw8852c_btc_update_bt_cnt,
	.btc_wl_s1_standby	= rtw8852c_btc_wl_s1_standby,
	.btc_set_wl_rx_gain	= rtw8852c_btc_set_wl_rx_gain,
	.btc_set_policy		= rtw89_btc_set_policy_v1,
};

const struct rtw89_chip_info rtw8852c_chip_info = {
	.chip_id		= RTL8852C,
	.chip_gen		= RTW89_CHIP_AX,
	.ops			= &rtw8852c_chip_ops,
	.mac_def		= &rtw89_mac_gen_ax,
	.phy_def		= &rtw89_phy_gen_ax,
	.fw_basename		= RTW8852C_FW_BASENAME,
	.fw_format_max		= RTW8852C_FW_FORMAT_MAX,
	.try_ce_fw		= false,
	.bbmcu_nr		= 0,
	.needed_fw_elms		= 0,
	.fifo_size		= 458752,
	.small_fifo_size	= false,
	.dle_scc_rsvd_size	= 0,
	.max_amsdu_limit	= 8000,
	.dis_2g_40m_ul_ofdma	= false,
	.rsvd_ple_ofst		= 0x6f800,
	.hfc_param_ini		= rtw8852c_hfc_param_ini_pcie,
	.dle_mem		= rtw8852c_dle_mem_pcie,
	.wde_qempty_acq_grpnum	= 16,
	.wde_qempty_mgq_grpsel	= 16,
	.rf_base_addr		= {0xe000, 0xf000},
	.pwr_on_seq		= NULL,
	.pwr_off_seq		= NULL,
	.bb_table		= &rtw89_8852c_phy_bb_table,
	.bb_gain_table		= &rtw89_8852c_phy_bb_gain_table,
	.rf_table		= {&rtw89_8852c_phy_radiob_table,
				   &rtw89_8852c_phy_radioa_table,},
	.nctl_table		= &rtw89_8852c_phy_nctl_table,
	.nctl_post_table	= NULL,
	.dflt_parms		= &rtw89_8852c_dflt_parms,
	.rfe_parms_conf		= NULL,
	.chanctx_listener	= &rtw8852c_chanctx_listener,
	.txpwr_factor_rf	= 2,
	.txpwr_factor_mac	= 1,
	.dig_table		= NULL,
	.dig_regs		= &rtw8852c_dig_regs,
	.tssi_dbw_table		= &rtw89_8852c_tssi_dbw_table,
	.support_chanctx_num	= 2,
<<<<<<< HEAD
=======
	.support_rnr		= false,
>>>>>>> 0c383648
	.support_bands		= BIT(NL80211_BAND_2GHZ) |
				  BIT(NL80211_BAND_5GHZ) |
				  BIT(NL80211_BAND_6GHZ),
	.support_bandwidths	= BIT(NL80211_CHAN_WIDTH_20) |
				  BIT(NL80211_CHAN_WIDTH_40) |
				  BIT(NL80211_CHAN_WIDTH_80) |
				  BIT(NL80211_CHAN_WIDTH_160),
	.support_unii4		= true,
	.ul_tb_waveform_ctrl	= false,
	.ul_tb_pwr_diff		= true,
	.hw_sec_hdr		= true,
	.rf_path_num		= 2,
	.tx_nss			= 2,
	.rx_nss			= 2,
	.acam_num		= 128,
	.bcam_num		= 20,
	.scam_num		= 128,
	.bacam_num		= 8,
	.bacam_dynamic_num	= 8,
	.bacam_ver		= RTW89_BACAM_V0_EXT,
	.ppdu_max_usr		= 8,
	.sec_ctrl_efuse_size	= 4,
	.physical_efuse_size	= 1216,
	.logical_efuse_size	= 2048,
	.limit_efuse_size	= 1280,
	.dav_phy_efuse_size	= 96,
	.dav_log_efuse_size	= 16,
	.efuse_blocks		= NULL,
	.phycap_addr		= 0x590,
	.phycap_size		= 0x60,
	.para_ver		= 0x1,
	.wlcx_desired		= 0x06000000,
	.btcx_desired		= 0x7,
	.scbd			= 0x1,
	.mailbox		= 0x1,

	.afh_guard_ch		= 6,
	.wl_rssi_thres		= rtw89_btc_8852c_wl_rssi_thres,
	.bt_rssi_thres		= rtw89_btc_8852c_bt_rssi_thres,
	.rssi_tol		= 2,
	.mon_reg_num		= ARRAY_SIZE(rtw89_btc_8852c_mon_reg),
	.mon_reg		= rtw89_btc_8852c_mon_reg,
	.rf_para_ulink_num	= ARRAY_SIZE(rtw89_btc_8852c_rf_ul),
	.rf_para_ulink		= rtw89_btc_8852c_rf_ul,
	.rf_para_dlink_num	= ARRAY_SIZE(rtw89_btc_8852c_rf_dl),
	.rf_para_dlink		= rtw89_btc_8852c_rf_dl,
	.ps_mode_supported	= BIT(RTW89_PS_MODE_RFOFF) |
				  BIT(RTW89_PS_MODE_CLK_GATED) |
				  BIT(RTW89_PS_MODE_PWR_GATED),
	.low_power_hci_modes	= BIT(RTW89_PS_MODE_CLK_GATED) |
				  BIT(RTW89_PS_MODE_PWR_GATED),
	.h2c_cctl_func_id	= H2C_FUNC_MAC_CCTLINFO_UD_V1,
	.hci_func_en_addr	= R_AX_HCI_FUNC_EN_V1,
	.h2c_desc_size		= sizeof(struct rtw89_rxdesc_short),
	.txwd_body_size		= sizeof(struct rtw89_txwd_body_v1),
	.txwd_info_size		= sizeof(struct rtw89_txwd_info),
	.h2c_ctrl_reg		= R_AX_H2CREG_CTRL_V1,
	.h2c_counter_reg	= {R_AX_UDM1 + 1, B_AX_UDM1_HALMAC_H2C_DEQ_CNT_MASK >> 8},
	.h2c_regs		= rtw8852c_h2c_regs,
	.c2h_ctrl_reg		= R_AX_C2HREG_CTRL_V1,
	.c2h_counter_reg	= {R_AX_UDM1 + 1, B_AX_UDM1_HALMAC_C2H_ENQ_CNT_MASK >> 8},
	.c2h_regs		= rtw8852c_c2h_regs,
	.page_regs		= &rtw8852c_page_regs,
	.wow_reason_reg		= R_AX_C2HREG_DATA3_V1 + 3,
	.cfo_src_fd		= false,
	.cfo_hw_comp            = false,
	.dcfo_comp		= &rtw8852c_dcfo_comp,
	.dcfo_comp_sft		= 12,
	.imr_info		= &rtw8852c_imr_info,
	.imr_dmac_table		= NULL,
	.imr_cmac_table		= NULL,
	.rrsr_cfgs		= &rtw8852c_rrsr_cfgs,
	.bss_clr_vld		= {R_BSS_CLR_MAP, B_BSS_CLR_MAP_VLD0},
	.bss_clr_map_reg	= R_BSS_CLR_MAP,
	.dma_ch_mask		= 0,
	.edcca_regs		= &rtw8852c_edcca_regs,
#ifdef CONFIG_PM
	.wowlan_stub		= &rtw_wowlan_stub_8852c,
#endif
	.xtal_info		= NULL,
};
EXPORT_SYMBOL(rtw8852c_chip_info);

MODULE_FIRMWARE(RTW8852C_MODULE_FIRMWARE);
MODULE_AUTHOR("Realtek Corporation");
MODULE_DESCRIPTION("Realtek 802.11ax wireless 8852C driver");
MODULE_LICENSE("Dual BSD/GPL");<|MERGE_RESOLUTION|>--- conflicted
+++ resolved
@@ -2942,10 +2942,7 @@
 	.dig_regs		= &rtw8852c_dig_regs,
 	.tssi_dbw_table		= &rtw89_8852c_tssi_dbw_table,
 	.support_chanctx_num	= 2,
-<<<<<<< HEAD
-=======
 	.support_rnr		= false,
->>>>>>> 0c383648
 	.support_bands		= BIT(NL80211_BAND_2GHZ) |
 				  BIT(NL80211_BAND_5GHZ) |
 				  BIT(NL80211_BAND_6GHZ),
