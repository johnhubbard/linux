--- conflicted
+++ resolved
@@ -166,11 +166,7 @@
 
 	flow_rule_match_control(st->frule, &mt);
 
-<<<<<<< HEAD
-	if (mt.mask->flags) {
-=======
 	if (mt.mask->flags & (FLOW_DIS_IS_FRAGMENT | FLOW_DIS_FIRST_FRAG)) {
->>>>>>> 0c383648
 		u8 is_frag_key = !!(mt.key->flags & FLOW_DIS_IS_FRAGMENT);
 		u8 is_frag_mask = !!(mt.mask->flags & FLOW_DIS_IS_FRAGMENT);
 		u8 is_frag_idx = (is_frag_key << 1) | is_frag_mask;
@@ -183,11 +179,7 @@
 		u8 vdt = sparx5_vcap_frag_map[is_frag_idx][first_frag_idx];
 
 		if (vdt == FRAG_INVAL) {
-<<<<<<< HEAD
-			NL_SET_ERR_MSG_MOD(st->fco->common.extack,
-=======
 			NL_SET_ERR_MSG_MOD(extack,
->>>>>>> 0c383648
 					   "Match on invalid fragment flag combination");
 			return -EINVAL;
 		}
@@ -205,14 +197,10 @@
 		}
 	}
 
-<<<<<<< HEAD
-	st->used_keys |= BIT_ULL(FLOW_DISSECTOR_KEY_CONTROL);
-=======
 	if (!flow_rule_is_supp_control_flags(FLOW_DIS_IS_FRAGMENT |
 					     FLOW_DIS_FIRST_FRAG,
 					     mt.mask->flags, extack))
 		return -EOPNOTSUPP;
->>>>>>> 0c383648
 
 	st->used_keys |= BIT_ULL(FLOW_DISSECTOR_KEY_CONTROL);
 
