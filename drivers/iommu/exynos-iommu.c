--- conflicted
+++ resolved
@@ -631,34 +631,6 @@
 	if (IS_ERR(data->sfrbase))
 		return PTR_ERR(data->sfrbase);
 
-<<<<<<< HEAD
-	dev_set_drvdata(dev, data);
-	data->nsfrs = pdev->num_resources / 2;
-	data->sfrbases = kmalloc(sizeof(*data->sfrbases) * data->nsfrs,
-								GFP_KERNEL);
-	if (data->sfrbases == NULL) {
-		dev_dbg(dev, "Not enough memory\n");
-		ret = -ENOMEM;
-		goto err_init;
-	}
-
-	for (i = 0; i < data->nsfrs; i++) {
-		struct resource *res;
-		res = platform_get_resource(pdev, IORESOURCE_MEM, i);
-		if (!res) {
-			dev_dbg(dev, "Unable to find IOMEM region\n");
-			ret = -ENOENT;
-			goto err_res;
-		}
-
-		data->sfrbases[i] = ioremap(res->start, resource_size(res));
-		if (!data->sfrbases[i]) {
-			dev_dbg(dev, "Unable to map IOMEM @ PA:%#x\n",
-							res->start);
-			ret = -ENOENT;
-			goto err_res;
-		}
-=======
 	irq = platform_get_irq(pdev, 0);
 	if (irq <= 0) {
 		dev_err(dev, "Unable to find IRQ resource\n");
@@ -670,7 +642,6 @@
 	if (ret) {
 		dev_err(dev, "Unabled to register handler of irq %d\n", irq);
 		return ret;
->>>>>>> c0981b86
 	}
 
 	data->clk = devm_clk_get(dev, "sysmmu");
@@ -1207,11 +1178,8 @@
 	.map = exynos_iommu_map,
 	.unmap = exynos_iommu_unmap,
 	.iova_to_phys = exynos_iommu_iova_to_phys,
-<<<<<<< HEAD
-=======
 	.add_device = exynos_iommu_add_device,
 	.remove_device = exynos_iommu_remove_device,
->>>>>>> c0981b86
 	.pgsize_bitmap = SECT_SIZE | LPAGE_SIZE | SPAGE_SIZE,
 };
 
