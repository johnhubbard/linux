# SPDX-License-Identifier: GPL-2.0-only
config INTERCONNECT_QCOM
	tristate "Qualcomm Network-on-Chip interconnect drivers"
	depends on ARCH_QCOM
	help
	  Support for Qualcomm's Network-on-Chip interconnect hardware.

config INTERCONNECT_QCOM_BCM_VOTER
	tristate

config INTERCONNECT_QCOM_MSM8916
	tristate "Qualcomm MSM8916 interconnect driver"
	depends on INTERCONNECT_QCOM
	depends on QCOM_SMD_RPM
	select INTERCONNECT_QCOM_SMD_RPM
	help
	  This is a driver for the Qualcomm Network-on-Chip on msm8916-based
	  platforms.

config INTERCONNECT_QCOM_MSM8939
	tristate "Qualcomm MSM8939 interconnect driver"
	depends on INTERCONNECT_QCOM
	depends on QCOM_SMD_RPM
	select INTERCONNECT_QCOM_SMD_RPM
	help
	  This is a driver for the Qualcomm Network-on-Chip on msm8939-based
	  platforms.

config INTERCONNECT_QCOM_MSM8974
	tristate "Qualcomm MSM8974 interconnect driver"
	depends on INTERCONNECT_QCOM
	depends on QCOM_SMD_RPM
	select INTERCONNECT_QCOM_SMD_RPM
	help
	 This is a driver for the Qualcomm Network-on-Chip on msm8974-based
	 platforms.

config INTERCONNECT_QCOM_MSM8996
	tristate "Qualcomm MSM8996 interconnect driver"
	depends on INTERCONNECT_QCOM
	depends on QCOM_SMD_RPM
	select INTERCONNECT_QCOM_SMD_RPM
	help
	  This is a driver for the Qualcomm Network-on-Chip on msm8996-based
	  platforms.

config INTERCONNECT_QCOM_OSM_L3
	tristate "Qualcomm OSM L3 interconnect driver"
	depends on INTERCONNECT_QCOM || COMPILE_TEST
	help
	  Say y here to support the Operating State Manager (OSM) interconnect
	  driver which controls the scaling of L3 caches on Qualcomm SoCs.

config INTERCONNECT_QCOM_QCM2290
	tristate "Qualcomm QCM2290 interconnect driver"
	depends on INTERCONNECT_QCOM
	depends on QCOM_SMD_RPM
	select INTERCONNECT_QCOM_SMD_RPM
	help
	  This is a driver for the Qualcomm Network-on-Chip on qcm2290-based
	  platforms.

config INTERCONNECT_QCOM_QCS404
	tristate "Qualcomm QCS404 interconnect driver"
	depends on INTERCONNECT_QCOM
	depends on QCOM_SMD_RPM
	select INTERCONNECT_QCOM_SMD_RPM
	help
	  This is a driver for the Qualcomm Network-on-Chip on qcs404-based
	  platforms.

config INTERCONNECT_QCOM_QDU1000
	tristate "Qualcomm QDU1000/QRU1000 interconnect driver"
	depends on INTERCONNECT_QCOM_RPMH_POSSIBLE
	select INTERCONNECT_QCOM_RPMH
	select INTERCONNECT_QCOM_BCM_VOTER
	help
	  This is a driver for the Qualcomm Network-on-Chip on QDU1000-based
	  and QRU1000-based platforms.

config INTERCONNECT_QCOM_RPMH_POSSIBLE
	tristate
	default INTERCONNECT_QCOM
	depends on QCOM_RPMH || (COMPILE_TEST && !QCOM_RPMH)
	depends on QCOM_COMMAND_DB || (COMPILE_TEST && !QCOM_COMMAND_DB)
	depends on OF
	help
	  Compile-testing RPMH drivers is possible on other platforms,
	  but in order to avoid link failures, drivers must not be built-in
	  when QCOM_RPMH or QCOM_COMMAND_DB are loadable modules

config INTERCONNECT_QCOM_RPMH
	tristate

config INTERCONNECT_QCOM_SA8775P
	tristate "Qualcomm SA8775P interconnect driver"
	depends on INTERCONNECT_QCOM_RPMH_POSSIBLE
	select INTERCONNECT_QCOM_RPMH
	select INTERCONNECT_QCOM_BCM_VOTER
	help
	  This is a driver for the Qualcomm Network-on-Chip on sa8775p-based
	  platforms.

config INTERCONNECT_QCOM_SC7180
	tristate "Qualcomm SC7180 interconnect driver"
	depends on INTERCONNECT_QCOM_RPMH_POSSIBLE
	select INTERCONNECT_QCOM_RPMH
	select INTERCONNECT_QCOM_BCM_VOTER
	help
	  This is a driver for the Qualcomm Network-on-Chip on sc7180-based
	  platforms.

config INTERCONNECT_QCOM_SC7280
	tristate "Qualcomm SC7280 interconnect driver"
	depends on INTERCONNECT_QCOM_RPMH_POSSIBLE
	select INTERCONNECT_QCOM_RPMH
	select INTERCONNECT_QCOM_BCM_VOTER
	help
	  This is a driver for the Qualcomm Network-on-Chip on sc7280-based
	  platforms.

config INTERCONNECT_QCOM_SC8180X
	tristate "Qualcomm SC8180X interconnect driver"
	depends on INTERCONNECT_QCOM_RPMH_POSSIBLE
	select INTERCONNECT_QCOM_RPMH
	select INTERCONNECT_QCOM_BCM_VOTER
	help
	  This is a driver for the Qualcomm Network-on-Chip on sc8180x-based
	  platforms.

config INTERCONNECT_QCOM_SC8280XP
	tristate "Qualcomm SC8280XP interconnect driver"
	depends on INTERCONNECT_QCOM_RPMH_POSSIBLE
	select INTERCONNECT_QCOM_RPMH
	select INTERCONNECT_QCOM_BCM_VOTER
	help
	  This is a driver for the Qualcomm Network-on-Chip on SC8280XP-based
	  platforms.

config INTERCONNECT_QCOM_SDM660
	tristate "Qualcomm SDM660 interconnect driver"
	depends on INTERCONNECT_QCOM
	depends on QCOM_SMD_RPM
	select INTERCONNECT_QCOM_SMD_RPM
	help
	  This is a driver for the Qualcomm Network-on-Chip on sdm660-based
	  platforms.

config INTERCONNECT_QCOM_SDM670
	tristate "Qualcomm SDM670 interconnect driver"
	depends on INTERCONNECT_QCOM_RPMH_POSSIBLE
	select INTERCONNECT_QCOM_RPMH
	select INTERCONNECT_QCOM_BCM_VOTER
	help
	  This is a driver for the Qualcomm Network-on-Chip on sdm670-based
	  platforms.

config INTERCONNECT_QCOM_SDM845
	tristate "Qualcomm SDM845 interconnect driver"
	depends on INTERCONNECT_QCOM_RPMH_POSSIBLE
	select INTERCONNECT_QCOM_RPMH
	select INTERCONNECT_QCOM_BCM_VOTER
	help
	  This is a driver for the Qualcomm Network-on-Chip on sdm845-based
	  platforms.

config INTERCONNECT_QCOM_SDX55
	tristate "Qualcomm SDX55 interconnect driver"
	depends on INTERCONNECT_QCOM_RPMH_POSSIBLE
	select INTERCONNECT_QCOM_RPMH
	select INTERCONNECT_QCOM_BCM_VOTER
	help
	  This is a driver for the Qualcomm Network-on-Chip on sdx55-based
	  platforms.

config INTERCONNECT_QCOM_SDX65
	tristate "Qualcomm SDX65 interconnect driver"
	depends on INTERCONNECT_QCOM_RPMH_POSSIBLE
	select INTERCONNECT_QCOM_RPMH
	select INTERCONNECT_QCOM_BCM_VOTER
	help
	  This is a driver for the Qualcomm Network-on-Chip on sdx65-based
	  platforms.

config INTERCONNECT_QCOM_SDX75
	tristate "Qualcomm SDX75 interconnect driver"
	depends on INTERCONNECT_QCOM_RPMH_POSSIBLE
	select INTERCONNECT_QCOM_RPMH
	select INTERCONNECT_QCOM_BCM_VOTER
	help
	  This is a driver for the Qualcomm Network-on-Chip on sdx75-based
	  platforms.

config INTERCONNECT_QCOM_SM6350
	tristate "Qualcomm SM6350 interconnect driver"
	depends on INTERCONNECT_QCOM_RPMH_POSSIBLE
	select INTERCONNECT_QCOM_RPMH
	select INTERCONNECT_QCOM_BCM_VOTER
	help
	  This is a driver for the Qualcomm Network-on-Chip on sm6350-based
	  platforms.

config INTERCONNECT_QCOM_SM8150
	tristate "Qualcomm SM8150 interconnect driver"
	depends on INTERCONNECT_QCOM_RPMH_POSSIBLE
	select INTERCONNECT_QCOM_RPMH
	select INTERCONNECT_QCOM_BCM_VOTER
	help
	  This is a driver for the Qualcomm Network-on-Chip on sm8150-based
	  platforms.

config INTERCONNECT_QCOM_SM8250
	tristate "Qualcomm SM8250 interconnect driver"
	depends on INTERCONNECT_QCOM_RPMH_POSSIBLE
	select INTERCONNECT_QCOM_RPMH
	select INTERCONNECT_QCOM_BCM_VOTER
	help
	  This is a driver for the Qualcomm Network-on-Chip on sm8250-based
	  platforms.

config INTERCONNECT_QCOM_SM8350
	tristate "Qualcomm SM8350 interconnect driver"
	depends on INTERCONNECT_QCOM_RPMH_POSSIBLE
	select INTERCONNECT_QCOM_RPMH
	select INTERCONNECT_QCOM_BCM_VOTER
	help
	  This is a driver for the Qualcomm Network-on-Chip on SM8350-based
	  platforms.

config INTERCONNECT_QCOM_SM8450
	tristate "Qualcomm SM8450 interconnect driver"
	depends on INTERCONNECT_QCOM_RPMH_POSSIBLE
	select INTERCONNECT_QCOM_RPMH
	select INTERCONNECT_QCOM_BCM_VOTER
	help
	  This is a driver for the Qualcomm Network-on-Chip on SM8450-based
	  platforms.

config INTERCONNECT_QCOM_SM8550
	tristate "Qualcomm SM8550 interconnect driver"
	depends on INTERCONNECT_QCOM_RPMH_POSSIBLE
	select INTERCONNECT_QCOM_RPMH
	select INTERCONNECT_QCOM_BCM_VOTER
	help
	  This is a driver for the Qualcomm Network-on-Chip on SM8550-based
	  platforms.

<<<<<<< HEAD
config INTERCONNECT_QCOM_SM8650
	tristate "Qualcomm SM8650 interconnect driver"
=======
config INTERCONNECT_QCOM_X1E80100
	tristate "Qualcomm X1E80100 interconnect driver"
>>>>>>> 9f196772
	depends on INTERCONNECT_QCOM_RPMH_POSSIBLE
	select INTERCONNECT_QCOM_RPMH
	select INTERCONNECT_QCOM_BCM_VOTER
	help
<<<<<<< HEAD
	  This is a driver for the Qualcomm Network-on-Chip on SM8650-based
=======
	  This is a driver for the Qualcomm Network-on-Chip on X1E80100-based
>>>>>>> 9f196772
	  platforms.

config INTERCONNECT_QCOM_SMD_RPM
	tristate<|MERGE_RESOLUTION|>--- conflicted
+++ resolved
@@ -245,22 +245,22 @@
 	  This is a driver for the Qualcomm Network-on-Chip on SM8550-based
 	  platforms.
 
-<<<<<<< HEAD
 config INTERCONNECT_QCOM_SM8650
 	tristate "Qualcomm SM8650 interconnect driver"
-=======
+	depends on INTERCONNECT_QCOM_RPMH_POSSIBLE
+	select INTERCONNECT_QCOM_RPMH
+	select INTERCONNECT_QCOM_BCM_VOTER
+	help
+	  This is a driver for the Qualcomm Network-on-Chip on SM8650-based
+	  platforms.
+
 config INTERCONNECT_QCOM_X1E80100
 	tristate "Qualcomm X1E80100 interconnect driver"
->>>>>>> 9f196772
-	depends on INTERCONNECT_QCOM_RPMH_POSSIBLE
-	select INTERCONNECT_QCOM_RPMH
-	select INTERCONNECT_QCOM_BCM_VOTER
-	help
-<<<<<<< HEAD
-	  This is a driver for the Qualcomm Network-on-Chip on SM8650-based
-=======
+	depends on INTERCONNECT_QCOM_RPMH_POSSIBLE
+	select INTERCONNECT_QCOM_RPMH
+	select INTERCONNECT_QCOM_BCM_VOTER
+	help
 	  This is a driver for the Qualcomm Network-on-Chip on X1E80100-based
->>>>>>> 9f196772
 	  platforms.
 
 config INTERCONNECT_QCOM_SMD_RPM
