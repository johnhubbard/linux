--- conflicted
+++ resolved
@@ -807,11 +807,7 @@
 static int check_mtl_huc_guc_compatibility(struct intel_gt *gt,
 					   struct intel_uc_fw_file *huc_selected)
 {
-<<<<<<< HEAD
-	struct intel_uc_fw_file *guc_selected = &gt->uc.guc.fw.file_selected;
-=======
 	struct intel_uc_fw_file *guc_selected = &gt_to_guc(gt)->fw.file_selected;
->>>>>>> 0c383648
 	struct intel_uc_fw_ver *huc_ver = &huc_selected->ver;
 	struct intel_uc_fw_ver *guc_ver = &guc_selected->ver;
 	bool new_huc, new_guc;
