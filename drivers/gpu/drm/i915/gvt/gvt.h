/*
 * Copyright(c) 2011-2016 Intel Corporation. All rights reserved.
 *
 * Permission is hereby granted, free of charge, to any person obtaining a
 * copy of this software and associated documentation files (the "Software"),
 * to deal in the Software without restriction, including without limitation
 * the rights to use, copy, modify, merge, publish, distribute, sublicense,
 * and/or sell copies of the Software, and to permit persons to whom the
 * Software is furnished to do so, subject to the following conditions:
 *
 * The above copyright notice and this permission notice (including the next
 * paragraph) shall be included in all copies or substantial portions of the
 * Software.
 *
 * THE SOFTWARE IS PROVIDED "AS IS", WITHOUT WARRANTY OF ANY KIND, EXPRESS OR
 * IMPLIED, INCLUDING BUT NOT LIMITED TO THE WARRANTIES OF MERCHANTABILITY,
 * FITNESS FOR A PARTICULAR PURPOSE AND NONINFRINGEMENT.  IN NO EVENT SHALL
 * THE AUTHORS OR COPYRIGHT HOLDERS BE LIABLE FOR ANY CLAIM, DAMAGES OR OTHER
 * LIABILITY, WHETHER IN AN ACTION OF CONTRACT, TORT OR OTHERWISE, ARISING FROM,
 * OUT OF OR IN CONNECTION WITH THE SOFTWARE OR THE USE OR OTHER DEALINGS IN THE
 * SOFTWARE.
 *
 * Authors:
 *    Kevin Tian <kevin.tian@intel.com>
 *    Eddie Dong <eddie.dong@intel.com>
 *
 * Contributors:
 *    Niu Bing <bing.niu@intel.com>
 *    Zhi Wang <zhi.a.wang@intel.com>
 *
 */

#ifndef _GVT_H_
#define _GVT_H_

#include <uapi/linux/pci_regs.h>
#include <linux/kvm_host.h>
#include <linux/vfio.h>

#include "i915_drv.h"
#include "intel_gvt.h"

#include "debug.h"
#include "mmio.h"
#include "reg.h"
#include "interrupt.h"
#include "gtt.h"
#include "display.h"
#include "edid.h"
#include "execlist.h"
#include "scheduler.h"
#include "sched_policy.h"
#include "mmio_context.h"
#include "cmd_parser.h"
#include "fb_decoder.h"
#include "dmabuf.h"
#include "page_track.h"

#define GVT_MAX_VGPU 8

/* Describe per-platform limitations. */
struct intel_gvt_device_info {
	u32 max_support_vgpus;
	u32 cfg_space_size;
	u32 mmio_size;
	u32 mmio_bar;
	unsigned long msi_cap_offset;
	u32 gtt_start_offset;
	u32 gtt_entry_size;
	u32 gtt_entry_size_shift;
	int gmadr_bytes_in_cmd;
	u32 max_surface_size;
};

/* GM resources owned by a vGPU */
struct intel_vgpu_gm {
	u64 aperture_sz;
	u64 hidden_sz;
	struct drm_mm_node low_gm_node;
	struct drm_mm_node high_gm_node;
};

#define INTEL_GVT_MAX_NUM_FENCES 32

/* Fences owned by a vGPU */
struct intel_vgpu_fence {
	struct i915_fence_reg *regs[INTEL_GVT_MAX_NUM_FENCES];
	u32 base;
	u32 size;
};

struct intel_vgpu_mmio {
	void *vreg;
};

#define INTEL_GVT_MAX_BAR_NUM 4

struct intel_vgpu_pci_bar {
	u64 size;
	bool tracked;
};

struct intel_vgpu_cfg_space {
	unsigned char virtual_cfg_space[PCI_CFG_SPACE_EXP_SIZE];
	struct intel_vgpu_pci_bar bar[INTEL_GVT_MAX_BAR_NUM];
	u32 pmcsr_off;
};

#define vgpu_cfg_space(vgpu) ((vgpu)->cfg_space.virtual_cfg_space)

struct intel_vgpu_irq {
	bool irq_warn_once[INTEL_GVT_EVENT_MAX];
	DECLARE_BITMAP(flip_done_event[I915_MAX_PIPES],
		       INTEL_GVT_EVENT_MAX);
};

struct intel_vgpu_opregion {
	bool mapped;
	void *va;
	u32 gfn[INTEL_GVT_OPREGION_PAGES];
};

#define vgpu_opregion(vgpu) (&(vgpu->opregion))

struct intel_vgpu_display {
	struct intel_vgpu_i2c_edid i2c_edid;
	struct intel_vgpu_port ports[I915_MAX_PORTS];
	struct intel_vgpu_sbi sbi;
	enum port port_num;
};

struct vgpu_sched_ctl {
	int weight;
};

enum {
	INTEL_VGPU_EXECLIST_SUBMISSION = 1,
	INTEL_VGPU_GUC_SUBMISSION,
};

struct intel_vgpu_submission_ops {
	const char *name;
	int (*init)(struct intel_vgpu *vgpu, intel_engine_mask_t engine_mask);
	void (*clean)(struct intel_vgpu *vgpu, intel_engine_mask_t engine_mask);
	void (*reset)(struct intel_vgpu *vgpu, intel_engine_mask_t engine_mask);
};

struct intel_vgpu_submission {
	struct intel_vgpu_execlist execlist[I915_NUM_ENGINES];
	struct list_head workload_q_head[I915_NUM_ENGINES];
	struct intel_context *shadow[I915_NUM_ENGINES];
	struct kmem_cache *workloads;
	atomic_t running_workload_num;
	union {
		u64 i915_context_pml4;
		u64 i915_context_pdps[GEN8_3LVL_PDPES];
	};
	DECLARE_BITMAP(shadow_ctx_desc_updated, I915_NUM_ENGINES);
	DECLARE_BITMAP(tlb_handle_pending, I915_NUM_ENGINES);
	void *ring_scan_buffer[I915_NUM_ENGINES];
	int ring_scan_buffer_size[I915_NUM_ENGINES];
	const struct intel_vgpu_submission_ops *ops;
	int virtual_submission_interface;
	bool active;
	struct {
		u32 lrca;
		bool valid;
		u64 ring_context_gpa;
	} last_ctx[I915_NUM_ENGINES];
};

#define KVMGT_DEBUGFS_FILENAME		"kvmgt_nr_cache_entries"

struct intel_vgpu {
	struct intel_gvt *gvt;
	struct mutex vgpu_lock;
	int id;
	bool active;
	bool attached;
	bool pv_notified;
	bool failsafe;
	unsigned int resetting_eng;

	/* Both sched_data and sched_ctl can be seen a part of the global gvt
	 * scheduler structure. So below 2 vgpu data are protected
	 * by sched_lock, not vgpu_lock.
	 */
	void *sched_data;
	struct vgpu_sched_ctl sched_ctl;

	struct intel_vgpu_fence fence;
	struct intel_vgpu_gm gm;
	struct intel_vgpu_cfg_space cfg_space;
	struct intel_vgpu_mmio mmio;
	struct intel_vgpu_irq irq;
	struct intel_vgpu_gtt gtt;
	struct intel_vgpu_opregion opregion;
	struct intel_vgpu_display display;
	struct intel_vgpu_submission submission;
	struct radix_tree_root page_track_tree;
	u32 hws_pga[I915_NUM_ENGINES];
	/* Set on PCI_D3, reset on DMLR, not reflecting the actual PM state */
	bool d3_entered;

	struct dentry *debugfs;

	struct list_head dmabuf_obj_list_head;
	struct mutex dmabuf_lock;
	struct idr object_idr;
	struct intel_vgpu_vblank_timer vblank_timer;

	u32 scan_nonprivbb;

	struct vfio_device vfio_device;
	struct vfio_region *region;
	int num_regions;
	struct eventfd_ctx *intx_trigger;
	struct eventfd_ctx *msi_trigger;

	/*
	 * Two caches are used to avoid mapping duplicated pages (eg.
	 * scratch pages). This help to reduce dma setup overhead.
	 */
	struct rb_root gfn_cache;
	struct rb_root dma_addr_cache;
	unsigned long nr_cache_entries;
	struct mutex cache_lock;

	struct notifier_block iommu_notifier;
<<<<<<< HEAD
	struct notifier_block group_notifier;
	struct kvm *kvm;
	struct work_struct release_work;
	atomic_t released;
	struct vfio_group *vfio_group;
=======
	atomic_t released;
>>>>>>> 421cfe65

	struct kvm_page_track_notifier_node track_node;
#define NR_BKT (1 << 18)
	struct hlist_head ptable[NR_BKT];
#undef NR_BKT
};

/* validating GM healthy status*/
#define vgpu_is_vm_unhealthy(ret_val) \
	(((ret_val) == -EBADRQC) || ((ret_val) == -EFAULT))

struct intel_gvt_gm {
	unsigned long vgpu_allocated_low_gm_size;
	unsigned long vgpu_allocated_high_gm_size;
};

struct intel_gvt_fence {
	unsigned long vgpu_allocated_fence_num;
};

/* Special MMIO blocks. */
struct gvt_mmio_block {
	unsigned int device;
	i915_reg_t   offset;
	unsigned int size;
	gvt_mmio_func read;
	gvt_mmio_func write;
};

#define INTEL_GVT_MMIO_HASH_BITS 11

struct intel_gvt_mmio {
	u16 *mmio_attribute;
/* Register contains RO bits */
#define F_RO		(1 << 0)
/* Register contains graphics address */
#define F_GMADR		(1 << 1)
/* Mode mask registers with high 16 bits as the mask bits */
#define F_MODE_MASK	(1 << 2)
/* This reg can be accessed by GPU commands */
#define F_CMD_ACCESS	(1 << 3)
/* This reg has been accessed by a VM */
#define F_ACCESSED	(1 << 4)
/* This reg requires save & restore during host PM suspend/resume */
#define F_PM_SAVE	(1 << 5)
/* This reg could be accessed by unaligned address */
#define F_UNALIGN	(1 << 6)
/* This reg is in GVT's mmio save-restor list and in hardware
 * logical context image
 */
#define F_SR_IN_CTX	(1 << 7)
/* Value of command write of this reg needs to be patched */
#define F_CMD_WRITE_PATCH	(1 << 8)

	struct gvt_mmio_block *mmio_block;
	unsigned int num_mmio_block;

	DECLARE_HASHTABLE(mmio_info_table, INTEL_GVT_MMIO_HASH_BITS);
	unsigned long num_tracked_mmio;
};

struct intel_gvt_firmware {
	void *cfg_space;
	void *mmio;
	bool firmware_loaded;
};

#define NR_MAX_INTEL_VGPU_TYPES 20
struct intel_vgpu_type {
	char name[16];
	unsigned int avail_instance;
	unsigned int low_gm_size;
	unsigned int high_gm_size;
	unsigned int fence;
	unsigned int weight;
	enum intel_vgpu_edid resolution;
};

struct intel_gvt {
	/* GVT scope lock, protect GVT itself, and all resource currently
	 * not yet protected by special locks(vgpu and scheduler lock).
	 */
	struct mutex lock;
	/* scheduler scope lock, protect gvt and vgpu schedule related data */
	struct mutex sched_lock;

	struct intel_gt *gt;
	struct idr vgpu_idr;	/* vGPU IDR pool */

	struct intel_gvt_device_info device_info;
	struct intel_gvt_gm gm;
	struct intel_gvt_fence fence;
	struct intel_gvt_mmio mmio;
	struct intel_gvt_firmware firmware;
	struct intel_gvt_irq irq;
	struct intel_gvt_gtt gtt;
	struct intel_gvt_workload_scheduler scheduler;
	struct notifier_block shadow_ctx_notifier_block[I915_NUM_ENGINES];
	DECLARE_HASHTABLE(cmd_table, GVT_CMD_HASH_BITS);
	struct intel_vgpu_type *types;
	unsigned int num_types;
	struct intel_vgpu *idle_vgpu;

	struct task_struct *service_thread;
	wait_queue_head_t service_thread_wq;

	/* service_request is always used in bit operation, we should always
	 * use it with atomic bit ops so that no need to use gvt big lock.
	 */
	unsigned long service_request;

	struct {
		struct engine_mmio *mmio;
		int ctx_mmio_count[I915_NUM_ENGINES];
		u32 *tlb_mmio_offset_list;
		u32 tlb_mmio_offset_list_cnt;
		u32 *mocs_mmio_offset_list;
		u32 mocs_mmio_offset_list_cnt;
	} engine_mmio_list;
	bool is_reg_whitelist_updated;

	struct dentry *debugfs_root;
};

static inline struct intel_gvt *to_gvt(struct drm_i915_private *i915)
{
	return i915->gvt;
}

enum {
	/* Scheduling trigger by timer */
	INTEL_GVT_REQUEST_SCHED = 0,

	/* Scheduling trigger by event */
	INTEL_GVT_REQUEST_EVENT_SCHED = 1,

	/* per-vGPU vblank emulation request */
	INTEL_GVT_REQUEST_EMULATE_VBLANK = 2,
	INTEL_GVT_REQUEST_EMULATE_VBLANK_MAX = INTEL_GVT_REQUEST_EMULATE_VBLANK
		+ GVT_MAX_VGPU,
};

static inline void intel_gvt_request_service(struct intel_gvt *gvt,
		int service)
{
	set_bit(service, (void *)&gvt->service_request);
	wake_up(&gvt->service_thread_wq);
}

void intel_gvt_free_firmware(struct intel_gvt *gvt);
int intel_gvt_load_firmware(struct intel_gvt *gvt);

/* Aperture/GM space definitions for GVT device */
#define MB_TO_BYTES(mb) ((mb) << 20ULL)
#define BYTES_TO_MB(b) ((b) >> 20ULL)

#define HOST_LOW_GM_SIZE MB_TO_BYTES(128)
#define HOST_HIGH_GM_SIZE MB_TO_BYTES(384)
#define HOST_FENCE 4

#define gvt_to_ggtt(gvt)	((gvt)->gt->ggtt)

/* Aperture/GM space definitions for GVT device */
#define gvt_aperture_sz(gvt)	  gvt_to_ggtt(gvt)->mappable_end
#define gvt_aperture_pa_base(gvt) gvt_to_ggtt(gvt)->gmadr.start

#define gvt_ggtt_gm_sz(gvt)	gvt_to_ggtt(gvt)->vm.total
#define gvt_ggtt_sz(gvt)	(gvt_to_ggtt(gvt)->vm.total >> PAGE_SHIFT << 3)
#define gvt_hidden_sz(gvt)	(gvt_ggtt_gm_sz(gvt) - gvt_aperture_sz(gvt))

#define gvt_aperture_gmadr_base(gvt) (0)
#define gvt_aperture_gmadr_end(gvt) (gvt_aperture_gmadr_base(gvt) \
				     + gvt_aperture_sz(gvt) - 1)

#define gvt_hidden_gmadr_base(gvt) (gvt_aperture_gmadr_base(gvt) \
				    + gvt_aperture_sz(gvt))
#define gvt_hidden_gmadr_end(gvt) (gvt_hidden_gmadr_base(gvt) \
				   + gvt_hidden_sz(gvt) - 1)

#define gvt_fence_sz(gvt) (gvt_to_ggtt(gvt)->num_fences)

/* Aperture/GM space definitions for vGPU */
#define vgpu_aperture_offset(vgpu)	((vgpu)->gm.low_gm_node.start)
#define vgpu_hidden_offset(vgpu)	((vgpu)->gm.high_gm_node.start)
#define vgpu_aperture_sz(vgpu)		((vgpu)->gm.aperture_sz)
#define vgpu_hidden_sz(vgpu)		((vgpu)->gm.hidden_sz)

#define vgpu_aperture_pa_base(vgpu) \
	(gvt_aperture_pa_base(vgpu->gvt) + vgpu_aperture_offset(vgpu))

#define vgpu_ggtt_gm_sz(vgpu) ((vgpu)->gm.aperture_sz + (vgpu)->gm.hidden_sz)

#define vgpu_aperture_pa_end(vgpu) \
	(vgpu_aperture_pa_base(vgpu) + vgpu_aperture_sz(vgpu) - 1)

#define vgpu_aperture_gmadr_base(vgpu) (vgpu_aperture_offset(vgpu))
#define vgpu_aperture_gmadr_end(vgpu) \
	(vgpu_aperture_gmadr_base(vgpu) + vgpu_aperture_sz(vgpu) - 1)

#define vgpu_hidden_gmadr_base(vgpu) (vgpu_hidden_offset(vgpu))
#define vgpu_hidden_gmadr_end(vgpu) \
	(vgpu_hidden_gmadr_base(vgpu) + vgpu_hidden_sz(vgpu) - 1)

#define vgpu_fence_base(vgpu) (vgpu->fence.base)
#define vgpu_fence_sz(vgpu) (vgpu->fence.size)

/* ring context size i.e. the first 0x50 dwords*/
#define RING_CTX_SIZE 320

struct intel_vgpu_creation_params {
	__u64 low_gm_sz;  /* in MB */
	__u64 high_gm_sz; /* in MB */
	__u64 fence_sz;
	__u64 resolution;
	__s32 primary;
	__u64 vgpu_id;

	__u32 weight;
};

int intel_vgpu_alloc_resource(struct intel_vgpu *vgpu,
			      struct intel_vgpu_creation_params *param);
void intel_vgpu_reset_resource(struct intel_vgpu *vgpu);
void intel_vgpu_free_resource(struct intel_vgpu *vgpu);
void intel_vgpu_write_fence(struct intel_vgpu *vgpu,
	u32 fence, u64 value);

/* Macros for easily accessing vGPU virtual/shadow register.
   Explicitly seperate use for typed MMIO reg or real offset.*/
#define vgpu_vreg_t(vgpu, reg) \
	(*(u32 *)(vgpu->mmio.vreg + i915_mmio_reg_offset(reg)))
#define vgpu_vreg(vgpu, offset) \
	(*(u32 *)(vgpu->mmio.vreg + (offset)))
#define vgpu_vreg64_t(vgpu, reg) \
	(*(u64 *)(vgpu->mmio.vreg + i915_mmio_reg_offset(reg)))
#define vgpu_vreg64(vgpu, offset) \
	(*(u64 *)(vgpu->mmio.vreg + (offset)))

#define for_each_active_vgpu(gvt, vgpu, id) \
	idr_for_each_entry((&(gvt)->vgpu_idr), (vgpu), (id)) \
		for_each_if(vgpu->active)

static inline void intel_vgpu_write_pci_bar(struct intel_vgpu *vgpu,
					    u32 offset, u32 val, bool low)
{
	u32 *pval;

	/* BAR offset should be 32 bits algiend */
	offset = rounddown(offset, 4);
	pval = (u32 *)(vgpu_cfg_space(vgpu) + offset);

	if (low) {
		/*
		 * only update bit 31 - bit 4,
		 * leave the bit 3 - bit 0 unchanged.
		 */
		*pval = (val & GENMASK(31, 4)) | (*pval & GENMASK(3, 0));
	} else {
		*pval = val;
	}
}

int intel_gvt_init_vgpu_types(struct intel_gvt *gvt);
void intel_gvt_clean_vgpu_types(struct intel_gvt *gvt);

struct intel_vgpu *intel_gvt_create_idle_vgpu(struct intel_gvt *gvt);
void intel_gvt_destroy_idle_vgpu(struct intel_vgpu *vgpu);
struct intel_vgpu *intel_gvt_create_vgpu(struct intel_gvt *gvt,
					 struct intel_vgpu_type *type);
void intel_gvt_destroy_vgpu(struct intel_vgpu *vgpu);
void intel_gvt_release_vgpu(struct intel_vgpu *vgpu);
void intel_gvt_reset_vgpu_locked(struct intel_vgpu *vgpu, bool dmlr,
				 intel_engine_mask_t engine_mask);
void intel_gvt_reset_vgpu(struct intel_vgpu *vgpu);
void intel_gvt_activate_vgpu(struct intel_vgpu *vgpu);
void intel_gvt_deactivate_vgpu(struct intel_vgpu *vgpu);

int intel_gvt_set_opregion(struct intel_vgpu *vgpu);
int intel_gvt_set_edid(struct intel_vgpu *vgpu, int port_num);

/* validating GM functions */
#define vgpu_gmadr_is_aperture(vgpu, gmadr) \
	((gmadr >= vgpu_aperture_gmadr_base(vgpu)) && \
	 (gmadr <= vgpu_aperture_gmadr_end(vgpu)))

#define vgpu_gmadr_is_hidden(vgpu, gmadr) \
	((gmadr >= vgpu_hidden_gmadr_base(vgpu)) && \
	 (gmadr <= vgpu_hidden_gmadr_end(vgpu)))

#define vgpu_gmadr_is_valid(vgpu, gmadr) \
	 ((vgpu_gmadr_is_aperture(vgpu, gmadr) || \
	  (vgpu_gmadr_is_hidden(vgpu, gmadr))))

#define gvt_gmadr_is_aperture(gvt, gmadr) \
	 ((gmadr >= gvt_aperture_gmadr_base(gvt)) && \
	  (gmadr <= gvt_aperture_gmadr_end(gvt)))

#define gvt_gmadr_is_hidden(gvt, gmadr) \
	  ((gmadr >= gvt_hidden_gmadr_base(gvt)) && \
	   (gmadr <= gvt_hidden_gmadr_end(gvt)))

#define gvt_gmadr_is_valid(gvt, gmadr) \
	  (gvt_gmadr_is_aperture(gvt, gmadr) || \
	    gvt_gmadr_is_hidden(gvt, gmadr))

bool intel_gvt_ggtt_validate_range(struct intel_vgpu *vgpu, u64 addr, u32 size);
int intel_gvt_ggtt_gmadr_g2h(struct intel_vgpu *vgpu, u64 g_addr, u64 *h_addr);
int intel_gvt_ggtt_gmadr_h2g(struct intel_vgpu *vgpu, u64 h_addr, u64 *g_addr);
int intel_gvt_ggtt_index_g2h(struct intel_vgpu *vgpu, unsigned long g_index,
			     unsigned long *h_index);
int intel_gvt_ggtt_h2g_index(struct intel_vgpu *vgpu, unsigned long h_index,
			     unsigned long *g_index);

void intel_vgpu_init_cfg_space(struct intel_vgpu *vgpu,
		bool primary);
void intel_vgpu_reset_cfg_space(struct intel_vgpu *vgpu);

int intel_vgpu_emulate_cfg_read(struct intel_vgpu *vgpu, unsigned int offset,
		void *p_data, unsigned int bytes);

int intel_vgpu_emulate_cfg_write(struct intel_vgpu *vgpu, unsigned int offset,
		void *p_data, unsigned int bytes);

void intel_vgpu_emulate_hotplug(struct intel_vgpu *vgpu, bool connected);

static inline u64 intel_vgpu_get_bar_gpa(struct intel_vgpu *vgpu, int bar)
{
	/* We are 64bit bar. */
	return (*(u64 *)(vgpu->cfg_space.virtual_cfg_space + bar)) &
			PCI_BASE_ADDRESS_MEM_MASK;
}

void intel_vgpu_clean_opregion(struct intel_vgpu *vgpu);
int intel_vgpu_init_opregion(struct intel_vgpu *vgpu);
int intel_vgpu_opregion_base_write_handler(struct intel_vgpu *vgpu, u32 gpa);

int intel_vgpu_emulate_opregion_request(struct intel_vgpu *vgpu, u32 swsci);
void populate_pvinfo_page(struct intel_vgpu *vgpu);

int intel_gvt_scan_and_shadow_workload(struct intel_vgpu_workload *workload);
void enter_failsafe_mode(struct intel_vgpu *vgpu, int reason);
void intel_vgpu_detach_regions(struct intel_vgpu *vgpu);

enum {
	GVT_FAILSAFE_UNSUPPORTED_GUEST,
	GVT_FAILSAFE_INSUFFICIENT_RESOURCE,
	GVT_FAILSAFE_GUEST_ERR,
};

static inline void mmio_hw_access_pre(struct intel_gt *gt)
{
	intel_runtime_pm_get(gt->uncore->rpm);
}

static inline void mmio_hw_access_post(struct intel_gt *gt)
{
	intel_runtime_pm_put_unchecked(gt->uncore->rpm);
}

/**
 * intel_gvt_mmio_set_accessed - mark a MMIO has been accessed
 * @gvt: a GVT device
 * @offset: register offset
 *
 */
static inline void intel_gvt_mmio_set_accessed(
			struct intel_gvt *gvt, unsigned int offset)
{
	gvt->mmio.mmio_attribute[offset >> 2] |= F_ACCESSED;
}

/**
 * intel_gvt_mmio_is_cmd_accessible - if a MMIO could be accessed by command
 * @gvt: a GVT device
 * @offset: register offset
 *
 * Returns:
 * True if an MMIO is able to be accessed by GPU commands
 */
static inline bool intel_gvt_mmio_is_cmd_accessible(
			struct intel_gvt *gvt, unsigned int offset)
{
	return gvt->mmio.mmio_attribute[offset >> 2] & F_CMD_ACCESS;
}

/**
 * intel_gvt_mmio_set_cmd_accessible -
 *				mark a MMIO could be accessible by command
 * @gvt: a GVT device
 * @offset: register offset
 *
 */
static inline void intel_gvt_mmio_set_cmd_accessible(
			struct intel_gvt *gvt, unsigned int offset)
{
	gvt->mmio.mmio_attribute[offset >> 2] |= F_CMD_ACCESS;
}

/**
 * intel_gvt_mmio_is_unalign - mark a MMIO could be accessed unaligned
 * @gvt: a GVT device
 * @offset: register offset
 *
 */
static inline bool intel_gvt_mmio_is_unalign(
			struct intel_gvt *gvt, unsigned int offset)
{
	return gvt->mmio.mmio_attribute[offset >> 2] & F_UNALIGN;
}

/**
 * intel_gvt_mmio_has_mode_mask - if a MMIO has a mode mask
 * @gvt: a GVT device
 * @offset: register offset
 *
 * Returns:
 * True if a MMIO has a mode mask in its higher 16 bits, false if it isn't.
 *
 */
static inline bool intel_gvt_mmio_has_mode_mask(
			struct intel_gvt *gvt, unsigned int offset)
{
	return gvt->mmio.mmio_attribute[offset >> 2] & F_MODE_MASK;
}

/**
 * intel_gvt_mmio_is_sr_in_ctx -
 *		check if an MMIO has F_SR_IN_CTX mask
 * @gvt: a GVT device
 * @offset: register offset
 *
 * Returns:
 * True if an MMIO has an F_SR_IN_CTX  mask, false if it isn't.
 *
 */
static inline bool intel_gvt_mmio_is_sr_in_ctx(
			struct intel_gvt *gvt, unsigned int offset)
{
	return gvt->mmio.mmio_attribute[offset >> 2] & F_SR_IN_CTX;
}

/**
 * intel_gvt_mmio_set_sr_in_ctx -
 *		mask an MMIO in GVT's mmio save-restore list and also
 *		in hardware logical context image
 * @gvt: a GVT device
 * @offset: register offset
 *
 */
static inline void intel_gvt_mmio_set_sr_in_ctx(
			struct intel_gvt *gvt, unsigned int offset)
{
	gvt->mmio.mmio_attribute[offset >> 2] |= F_SR_IN_CTX;
}

void intel_gvt_debugfs_add_vgpu(struct intel_vgpu *vgpu);
/**
 * intel_gvt_mmio_set_cmd_write_patch -
 *				mark an MMIO if its cmd write needs to be
 *				patched
 * @gvt: a GVT device
 * @offset: register offset
 *
 */
static inline void intel_gvt_mmio_set_cmd_write_patch(
			struct intel_gvt *gvt, unsigned int offset)
{
	gvt->mmio.mmio_attribute[offset >> 2] |= F_CMD_WRITE_PATCH;
}

/**
 * intel_gvt_mmio_is_cmd_write_patch - check if an mmio's cmd access needs to
 * be patched
 * @gvt: a GVT device
 * @offset: register offset
 *
 * Returns:
 * True if GPU commmand write to an MMIO should be patched
 */
static inline bool intel_gvt_mmio_is_cmd_write_patch(
			struct intel_gvt *gvt, unsigned int offset)
{
	return gvt->mmio.mmio_attribute[offset >> 2] & F_CMD_WRITE_PATCH;
}

/**
 * intel_gvt_read_gpa - copy data from GPA to host data buffer
 * @vgpu: a vGPU
 * @gpa: guest physical address
 * @buf: host data buffer
 * @len: data length
 *
 * Returns:
 * Zero on success, negative error code if failed.
 */
static inline int intel_gvt_read_gpa(struct intel_vgpu *vgpu, unsigned long gpa,
		void *buf, unsigned long len)
{
	if (!vgpu->attached)
		return -ESRCH;
<<<<<<< HEAD
	return vfio_dma_rw(vgpu->vfio_group, gpa, buf, len, false);
=======
	return vfio_dma_rw(&vgpu->vfio_device, gpa, buf, len, false);
>>>>>>> 421cfe65
}

/**
 * intel_gvt_write_gpa - copy data from host data buffer to GPA
 * @vgpu: a vGPU
 * @gpa: guest physical address
 * @buf: host data buffer
 * @len: data length
 *
 * Returns:
 * Zero on success, negative error code if failed.
 */
static inline int intel_gvt_write_gpa(struct intel_vgpu *vgpu,
		unsigned long gpa, void *buf, unsigned long len)
{
	if (!vgpu->attached)
		return -ESRCH;
<<<<<<< HEAD
	return vfio_dma_rw(vgpu->vfio_group, gpa, buf, len, true);
=======
	return vfio_dma_rw(&vgpu->vfio_device, gpa, buf, len, true);
>>>>>>> 421cfe65
}

void intel_gvt_debugfs_remove_vgpu(struct intel_vgpu *vgpu);
void intel_gvt_debugfs_init(struct intel_gvt *gvt);
void intel_gvt_debugfs_clean(struct intel_gvt *gvt);

int intel_gvt_page_track_add(struct intel_vgpu *info, u64 gfn);
int intel_gvt_page_track_remove(struct intel_vgpu *info, u64 gfn);
int intel_gvt_dma_pin_guest_page(struct intel_vgpu *vgpu, dma_addr_t dma_addr);
int intel_gvt_dma_map_guest_page(struct intel_vgpu *vgpu, unsigned long gfn,
		unsigned long size, dma_addr_t *dma_addr);
void intel_gvt_dma_unmap_guest_page(struct intel_vgpu *vgpu,
		dma_addr_t dma_addr);

#include "trace.h"

#endif<|MERGE_RESOLUTION|>--- conflicted
+++ resolved
@@ -227,15 +227,7 @@
 	struct mutex cache_lock;
 
 	struct notifier_block iommu_notifier;
-<<<<<<< HEAD
-	struct notifier_block group_notifier;
-	struct kvm *kvm;
-	struct work_struct release_work;
 	atomic_t released;
-	struct vfio_group *vfio_group;
-=======
-	atomic_t released;
->>>>>>> 421cfe65
 
 	struct kvm_page_track_notifier_node track_node;
 #define NR_BKT (1 << 18)
@@ -736,11 +728,7 @@
 {
 	if (!vgpu->attached)
 		return -ESRCH;
-<<<<<<< HEAD
-	return vfio_dma_rw(vgpu->vfio_group, gpa, buf, len, false);
-=======
 	return vfio_dma_rw(&vgpu->vfio_device, gpa, buf, len, false);
->>>>>>> 421cfe65
 }
 
 /**
@@ -758,11 +746,7 @@
 {
 	if (!vgpu->attached)
 		return -ESRCH;
-<<<<<<< HEAD
-	return vfio_dma_rw(vgpu->vfio_group, gpa, buf, len, true);
-=======
 	return vfio_dma_rw(&vgpu->vfio_device, gpa, buf, len, true);
->>>>>>> 421cfe65
 }
 
 void intel_gvt_debugfs_remove_vgpu(struct intel_vgpu *vgpu);
