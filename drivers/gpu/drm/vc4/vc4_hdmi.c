--- conflicted
+++ resolved
@@ -1279,17 +1279,10 @@
 		   VC4_HD_MAI_CTL_DLATE |
 		   VC4_HD_MAI_CTL_ERRORE |
 		   VC4_HD_MAI_CTL_ERRORF);
-<<<<<<< HEAD
 
 	if (vc4_hdmi->variant->phy_rng_disable)
 		vc4_hdmi->variant->phy_rng_disable(vc4_hdmi);
 
-=======
-
-	if (vc4_hdmi->variant->phy_rng_disable)
-		vc4_hdmi->variant->phy_rng_disable(vc4_hdmi);
-
->>>>>>> 6195eb15
 	vc4_hdmi->audio.streaming = false;
 	vc4_hdmi_audio_reset(vc4_hdmi);
 }
@@ -1402,17 +1395,6 @@
 	return 0;
 }
 
-<<<<<<< HEAD
-static const struct snd_soc_dapm_widget vc4_hdmi_audio_widgets[] = {
-	SND_SOC_DAPM_OUTPUT("TX"),
-};
-
-static const struct snd_soc_dapm_route vc4_hdmi_audio_routes[] = {
-	{ "TX", NULL, "Playback" },
-};
-
-=======
->>>>>>> 6195eb15
 static const struct snd_soc_component_driver vc4_hdmi_audio_cpu_dai_comp = {
 	.name = "vc4-hdmi-cpu-dai-component",
 };
