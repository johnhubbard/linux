/* SPDX-License-Identifier: MIT */
/* Copyright 2024 Advanced Micro Devices, Inc. */
#include "resource.h"
#include "dcn351_fpu.h"
#include "dcn31/dcn31_resource.h"
#include "dcn32/dcn32_resource.h"
#include "dcn35/dcn35_resource.h"
#include "dcn351/dcn351_resource.h"
#include "dml/dcn31/dcn31_fpu.h"
#include "dml/dcn35/dcn35_fpu.h"
#include "dml/dml_inline_defs.h"

#include "link.h"

#define DC_LOGGER_INIT(logger)

struct _vcs_dpi_ip_params_st dcn3_51_ip = {
	.VBlankNomDefaultUS = 668,
	.gpuvm_enable = 1,
	.gpuvm_max_page_table_levels = 1,
	.hostvm_enable = 1,
	.hostvm_max_page_table_levels = 2,
	.rob_buffer_size_kbytes = 64,
	.det_buffer_size_kbytes = 1536,
	.config_return_buffer_size_in_kbytes = 1792,
	.compressed_buffer_segment_size_in_kbytes = 64,
	.meta_fifo_size_in_kentries = 32,
	.zero_size_buffer_entries = 512,
	.compbuf_reserved_space_64b = 256,
	.compbuf_reserved_space_zs = 64,
	.dpp_output_buffer_pixels = 2560,/*not used*/
	.opp_output_buffer_lines = 1,/*not used*/
	.pixel_chunk_size_kbytes = 8,
	//.alpha_pixel_chunk_size_kbytes = 4;/*new*/
	//.min_pixel_chunk_size_bytes = 1024;/*new*/
	.meta_chunk_size_kbytes = 2,
	.min_meta_chunk_size_bytes = 256,
	.writeback_chunk_size_kbytes = 8,
	.ptoi_supported = false,
	.num_dsc = 4,
	.maximum_dsc_bits_per_component = 12,/*delta from 10*/
	.dsc422_native_support = true,/*delta from false*/
	.is_line_buffer_bpp_fixed = true,/*new*/
	.line_buffer_fixed_bpp = 32,/*delta from 48*/
	.line_buffer_size_bits = 986880,/*delta from 789504*/
	.max_line_buffer_lines = 32,/*delta from 12*/
	.writeback_interface_buffer_size_kbytes = 90,
	.max_num_dpp = 4,
	.max_num_otg = 4,
	.max_num_hdmi_frl_outputs = 1,
	.max_num_wb = 1,
	/*.max_num_hdmi_frl_outputs = 1; new in dml2*/
	/*.max_num_dp2p0_outputs = 2; new in dml2*/
	/*.max_num_dp2p0_streams = 4; new in dml2*/
	.max_dchub_pscl_bw_pix_per_clk = 4,
	.max_pscl_lb_bw_pix_per_clk = 2,
	.max_lb_vscl_bw_pix_per_clk = 4,
	.max_vscl_hscl_bw_pix_per_clk = 4,
	.max_hscl_ratio = 6,
	.max_vscl_ratio = 6,
	.max_hscl_taps = 8,
	.max_vscl_taps = 8,
	.dpte_buffer_size_in_pte_reqs_luma = 68,/*changed from 64,*/
	.dpte_buffer_size_in_pte_reqs_chroma = 36,/*changed from 34*/
	/*.dcc_meta_buffer_size_bytes = 6272; new to dml2*/
	.dispclk_ramp_margin_percent = 1.11,/*delta from 1*/
	/*.dppclk_delay_subtotal = 47;
	.dppclk_delay_scl = 50;
	.dppclk_delay_scl_lb_only = 16;
	.dppclk_delay_cnvc_formatter = 28;
	.dppclk_delay_cnvc_cursor = 6;
	.dispclk_delay_subtotal = 125;*/ /*new to dml2*/
	.max_inter_dcn_tile_repeaters = 8,
	.cursor_buffer_size = 16,
	.cursor_chunk_size = 2,
	.writeback_line_buffer_buffer_size = 0,
	.writeback_min_hscl_ratio = 1,
	.writeback_min_vscl_ratio = 1,
	.writeback_max_hscl_ratio = 1,
	.writeback_max_vscl_ratio = 1,
	.writeback_max_hscl_taps = 1,
	.writeback_max_vscl_taps = 1,
	.dppclk_delay_subtotal = 47, /* changed from 46,*/
	.dppclk_delay_scl = 50,
	.dppclk_delay_scl_lb_only = 16,
	.dppclk_delay_cnvc_formatter = 28,/*changed from 27,*/
	.dppclk_delay_cnvc_cursor = 6,
	.dispclk_delay_subtotal = 125, /*changed from 119,*/
	.dynamic_metadata_vm_enabled = false,
	.odm_combine_4to1_supported = false,
	.dcc_supported = true,
//	.config_return_buffer_segment_size_in_kbytes = 64;/*required, hard coded in dml2_translate_ip_params*/

};

struct _vcs_dpi_soc_bounding_box_st dcn3_51_soc = {
		/*TODO: correct dispclk/dppclk voltage level determination*/
	.clock_limits = {
		{
			.state = 0,
			.dcfclk_mhz = 400.0,
			.fabricclk_mhz = 400.0,
			.socclk_mhz = 600.0,
			.dram_speed_mts = 3200.0,
			.dispclk_mhz = 600.0,
			.dppclk_mhz = 600.0,
			.phyclk_mhz = 600.0,
			.phyclk_d18_mhz = 667.0,
			.dscclk_mhz = 200.0,
			.dtbclk_mhz = 600.0,
		},
		{
			.state = 1,
			.dcfclk_mhz = 600.0,
			.fabricclk_mhz = 1000.0,
			.socclk_mhz = 733.0,
			.dram_speed_mts = 6400.0,
			.dispclk_mhz = 800.0,
			.dppclk_mhz = 800.0,
			.phyclk_mhz = 810.0,
			.phyclk_d18_mhz = 667.0,
			.dscclk_mhz = 266.7,
			.dtbclk_mhz = 600.0,
		},
		{
			.state = 2,
			.dcfclk_mhz = 738.0,
			.fabricclk_mhz = 1200.0,
			.socclk_mhz = 880.0,
			.dram_speed_mts = 7500.0,
			.dispclk_mhz = 800.0,
			.dppclk_mhz = 800.0,
			.phyclk_mhz = 810.0,
			.phyclk_d18_mhz = 667.0,
			.dscclk_mhz = 266.7,
			.dtbclk_mhz = 600.0,
		},
		{
			.state = 3,
			.dcfclk_mhz = 800.0,
			.fabricclk_mhz = 1400.0,
			.socclk_mhz = 978.0,
			.dram_speed_mts = 7500.0,
			.dispclk_mhz = 960.0,
			.dppclk_mhz = 960.0,
			.phyclk_mhz = 810.0,
			.phyclk_d18_mhz = 667.0,
			.dscclk_mhz = 320.0,
			.dtbclk_mhz = 600.0,
		},
		{
			.state = 4,
			.dcfclk_mhz = 873.0,
			.fabricclk_mhz = 1600.0,
			.socclk_mhz = 1100.0,
			.dram_speed_mts = 8533.0,
			.dispclk_mhz = 1066.7,
			.dppclk_mhz = 1066.7,
			.phyclk_mhz = 810.0,
			.phyclk_d18_mhz = 667.0,
			.dscclk_mhz = 355.6,
			.dtbclk_mhz = 600.0,
		},
		{
			.state = 5,
			.dcfclk_mhz = 960.0,
			.fabricclk_mhz = 1700.0,
			.socclk_mhz = 1257.0,
			.dram_speed_mts = 8533.0,
			.dispclk_mhz = 1200.0,
			.dppclk_mhz = 1200.0,
			.phyclk_mhz = 810.0,
			.phyclk_d18_mhz = 667.0,
			.dscclk_mhz = 400.0,
			.dtbclk_mhz = 600.0,
		},
		{
			.state = 6,
			.dcfclk_mhz = 1067.0,
			.fabricclk_mhz = 1850.0,
			.socclk_mhz = 1257.0,
			.dram_speed_mts = 8533.0,
			.dispclk_mhz = 1371.4,
			.dppclk_mhz = 1371.4,
			.phyclk_mhz = 810.0,
			.phyclk_d18_mhz = 667.0,
			.dscclk_mhz = 457.1,
			.dtbclk_mhz = 600.0,
		},
		{
			.state = 7,
			.dcfclk_mhz = 1200.0,
			.fabricclk_mhz = 2000.0,
			.socclk_mhz = 1467.0,
			.dram_speed_mts = 8533.0,
			.dispclk_mhz = 1600.0,
			.dppclk_mhz = 1600.0,
			.phyclk_mhz = 810.0,
			.phyclk_d18_mhz = 667.0,
			.dscclk_mhz = 533.3,
			.dtbclk_mhz = 600.0,
		},
	},
	.num_states = 8,
	.sr_exit_time_us = 28.0,
	.sr_enter_plus_exit_time_us = 30.0,
	.sr_exit_z8_time_us = 250.0,
	.sr_enter_plus_exit_z8_time_us = 350.0,
	.fclk_change_latency_us = 24.0,
	.usr_retraining_latency_us = 2,
	.writeback_latency_us = 12.0,

	.dram_channel_width_bytes = 4,/*not exist in dml2*/
	.round_trip_ping_latency_dcfclk_cycles = 106,/*not exist in dml2*/
	.urgent_latency_pixel_data_only_us = 4.0,
	.urgent_latency_pixel_mixed_with_vm_data_us = 4.0,
	.urgent_latency_vm_data_only_us = 4.0,
	.dram_clock_change_latency_us = 11.72,
	.urgent_out_of_order_return_per_channel_pixel_only_bytes = 4096,
	.urgent_out_of_order_return_per_channel_pixel_and_vm_bytes = 4096,
	.urgent_out_of_order_return_per_channel_vm_only_bytes = 4096,

	.pct_ideal_sdp_bw_after_urgent = 80.0,
	.pct_ideal_fabric_bw_after_urgent = 80.0, /*new to dml2*/
	.pct_ideal_dram_sdp_bw_after_urgent_pixel_only = 65.0,
	.pct_ideal_dram_sdp_bw_after_urgent_pixel_and_vm = 60.0,
	.pct_ideal_dram_sdp_bw_after_urgent_vm_only = 30.0,
	.max_avg_sdp_bw_use_normal_percent = 60.0,
	.max_avg_dram_bw_use_normal_percent = 60.0,
	.fabric_datapath_to_dcn_data_return_bytes = 32,
	.return_bus_width_bytes = 64,
	.downspread_percent = 0.38,
	.dcn_downspread_percent = 0.5,
	.gpuvm_min_page_size_bytes = 4096,
	.hostvm_min_page_size_bytes = 4096,
	.do_urgent_latency_adjustment = 0,
	.urgent_latency_adjustment_fabric_clock_component_us = 0,
	.urgent_latency_adjustment_fabric_clock_reference_mhz = 0,
	.num_chans = 4,
<<<<<<< HEAD
	.dram_clock_change_latency_us = 11.72,
=======
>>>>>>> ab956ed9
	.dispclk_dppclk_vco_speed_mhz = 2400.0,
};

/*
 * dcn351_update_bw_bounding_box
 *
 * This would override some dcn3_51 ip_or_soc initial parameters hardcoded from
 * spreadsheet with actual values as per dGPU SKU:
 * - with passed few options from dc->config
 * - with dentist_vco_frequency from Clk Mgr (currently hardcoded, but might
 *   need to get it from PM FW)
 * - with passed latency values (passed in ns units) in dc-> bb override for
 *   debugging purposes
 * - with passed latencies from VBIOS (in 100_ns units) if available for
 *   certain dGPU SKU
 * - with number of DRAM channels from VBIOS (which differ for certain dGPU SKU
 *   of the same ASIC)
 * - clocks levels with passed clk_table entries from Clk Mgr as reported by PM
 *   FW for different clocks (which might differ for certain dGPU SKU of the
 *   same ASIC)
 */
void dcn351_update_bw_bounding_box_fpu(struct dc *dc,
				      struct clk_bw_params *bw_params)
{
	unsigned int i, closest_clk_lvl;
	int j;
	struct clk_limit_table *clk_table = &bw_params->clk_table;
	struct _vcs_dpi_voltage_scaling_st *clock_limits =
		dc->scratch.update_bw_bounding_box.clock_limits;
	int max_dispclk_mhz = 0, max_dppclk_mhz = 0;

	dc_assert_fp_enabled();

	dcn3_51_ip.max_num_otg =
		dc->res_pool->res_cap->num_timing_generator;
	dcn3_51_ip.max_num_dpp = dc->res_pool->pipe_count;
	dcn3_51_soc.num_chans = bw_params->num_channels;

	ASSERT(clk_table->num_entries);

	/* Prepass to find max clocks independent of voltage level. */
	for (i = 0; i < clk_table->num_entries; ++i) {
		if (clk_table->entries[i].dispclk_mhz > max_dispclk_mhz)
			max_dispclk_mhz = clk_table->entries[i].dispclk_mhz;
		if (clk_table->entries[i].dppclk_mhz > max_dppclk_mhz)
			max_dppclk_mhz = clk_table->entries[i].dppclk_mhz;
	}

	for (i = 0; i < clk_table->num_entries; i++) {
		/* loop backwards*/
		for (closest_clk_lvl = 0, j = dcn3_51_soc.num_states - 1;
			j >= 0; j--) {
			if (dcn3_51_soc.clock_limits[j].dcfclk_mhz <=
				clk_table->entries[i].dcfclk_mhz) {
				closest_clk_lvl = j;
				break;
			}
		}
		if (clk_table->num_entries == 1) {
			/*smu gives one DPM level, let's take the highest one*/
			closest_clk_lvl = dcn3_51_soc.num_states - 1;
		}

		clock_limits[i].state = i;

		/* Clocks dependent on voltage level. */
		clock_limits[i].dcfclk_mhz = clk_table->entries[i].dcfclk_mhz;
		if (clk_table->num_entries == 1 &&
			clock_limits[i].dcfclk_mhz <
			dcn3_51_soc.clock_limits[closest_clk_lvl].dcfclk_mhz) {
			/*SMU fix not released yet*/
			clock_limits[i].dcfclk_mhz =
				dcn3_51_soc.clock_limits[closest_clk_lvl].dcfclk_mhz;
		}

		clock_limits[i].fabricclk_mhz =
			clk_table->entries[i].fclk_mhz;
		clock_limits[i].socclk_mhz =
			clk_table->entries[i].socclk_mhz;

		if (clk_table->entries[i].memclk_mhz &&
			clk_table->entries[i].wck_ratio)
			clock_limits[i].dram_speed_mts =
				clk_table->entries[i].memclk_mhz * 2 *
				clk_table->entries[i].wck_ratio;

		/* Clocks independent of voltage level. */
		clock_limits[i].dispclk_mhz = max_dispclk_mhz ?
			max_dispclk_mhz :
			dcn3_51_soc.clock_limits[closest_clk_lvl].dispclk_mhz;

		clock_limits[i].dppclk_mhz = max_dppclk_mhz ?
			max_dppclk_mhz :
			dcn3_51_soc.clock_limits[closest_clk_lvl].dppclk_mhz;

		clock_limits[i].dram_bw_per_chan_gbps =
			dcn3_51_soc.clock_limits[closest_clk_lvl].dram_bw_per_chan_gbps;
		clock_limits[i].dscclk_mhz =
			dcn3_51_soc.clock_limits[closest_clk_lvl].dscclk_mhz;
		clock_limits[i].dtbclk_mhz =
			dcn3_51_soc.clock_limits[closest_clk_lvl].dtbclk_mhz;
		clock_limits[i].phyclk_d18_mhz =
			dcn3_51_soc.clock_limits[closest_clk_lvl].phyclk_d18_mhz;
		clock_limits[i].phyclk_mhz =
			dcn3_51_soc.clock_limits[closest_clk_lvl].phyclk_mhz;
	}

	memcpy(dcn3_51_soc.clock_limits, clock_limits,
		sizeof(dcn3_51_soc.clock_limits));

	if (clk_table->num_entries)
		dcn3_51_soc.num_states = clk_table->num_entries;

	if (max_dispclk_mhz) {
		dcn3_51_soc.dispclk_dppclk_vco_speed_mhz = max_dispclk_mhz * 2;
		dc->dml.soc.dispclk_dppclk_vco_speed_mhz = max_dispclk_mhz * 2;
	}
	if ((int)(dcn3_51_soc.dram_clock_change_latency_us * 1000)
				!= dc->debug.dram_clock_change_latency_ns
			&& dc->debug.dram_clock_change_latency_ns) {
		dcn3_51_soc.dram_clock_change_latency_us =
			dc->debug.dram_clock_change_latency_ns / 1000.0;
	}

	if (dc->bb_overrides.dram_clock_change_latency_ns > 0)
		dcn3_51_soc.dram_clock_change_latency_us =
			dc->bb_overrides.dram_clock_change_latency_ns / 1000.0;

	if (dc->bb_overrides.sr_exit_time_ns > 0)
		dcn3_51_soc.sr_exit_time_us = dc->bb_overrides.sr_exit_time_ns / 1000.0;

	if (dc->bb_overrides.sr_enter_plus_exit_time_ns > 0)
		dcn3_51_soc.sr_enter_plus_exit_time_us =
			dc->bb_overrides.sr_enter_plus_exit_time_ns / 1000.0;

	if (dc->bb_overrides.sr_exit_z8_time_ns > 0)
		dcn3_51_soc.sr_exit_z8_time_us = dc->bb_overrides.sr_exit_z8_time_ns / 1000.0;

	if (dc->bb_overrides.sr_enter_plus_exit_z8_time_ns > 0)
		dcn3_51_soc.sr_enter_plus_exit_z8_time_us =
			dc->bb_overrides.sr_enter_plus_exit_z8_time_ns / 1000.0;

	/*temp till dml2 fully work without dml1*/
	dml_init_instance(&dc->dml, &dcn3_51_soc, &dcn3_51_ip,
			  DML_PROJECT_DCN31);

	/*copy to dml2, before dml2_create*/
	if (clk_table->num_entries > 2) {

		for (i = 0; i < clk_table->num_entries; i++) {
			dc->dml2_options.bbox_overrides.clks_table.num_states =
				clk_table->num_entries;
			dc->dml2_options.bbox_overrides.clks_table.clk_entries[i].dcfclk_mhz =
				clock_limits[i].dcfclk_mhz;
			dc->dml2_options.bbox_overrides.clks_table.clk_entries[i].fclk_mhz =
				clock_limits[i].fabricclk_mhz;
			dc->dml2_options.bbox_overrides.clks_table.clk_entries[i].dispclk_mhz =
				clock_limits[i].dispclk_mhz;
			dc->dml2_options.bbox_overrides.clks_table.clk_entries[i].dppclk_mhz =
				clock_limits[i].dppclk_mhz;
			dc->dml2_options.bbox_overrides.clks_table.clk_entries[i].socclk_mhz =
				clock_limits[i].socclk_mhz;
			dc->dml2_options.bbox_overrides.clks_table.clk_entries[i].memclk_mhz =
				clk_table->entries[i].memclk_mhz * clk_table->entries[i].wck_ratio;
			dc->dml2_options.bbox_overrides.clks_table.clk_entries[i].dtbclk_mhz =
				clock_limits[i].dtbclk_mhz;
			dc->dml2_options.bbox_overrides.clks_table.num_entries_per_clk.num_dcfclk_levels =
				clk_table->num_entries;
			dc->dml2_options.bbox_overrides.clks_table.num_entries_per_clk.num_fclk_levels =
				clk_table->num_entries;
			dc->dml2_options.bbox_overrides.clks_table.num_entries_per_clk.num_dispclk_levels =
				clk_table->num_entries;
			dc->dml2_options.bbox_overrides.clks_table.num_entries_per_clk.num_dppclk_levels =
				clk_table->num_entries;
			dc->dml2_options.bbox_overrides.clks_table.num_entries_per_clk.num_socclk_levels =
				clk_table->num_entries;
			dc->dml2_options.bbox_overrides.clks_table.num_entries_per_clk.num_memclk_levels =
				clk_table->num_entries;
			dc->dml2_options.bbox_overrides.clks_table.num_entries_per_clk.num_dtbclk_levels =
				clk_table->num_entries;
		}
	}

	/* Update latency values */
	dc->dml2_options.bbox_overrides.dram_clock_change_latency_us = dcn3_51_soc.dram_clock_change_latency_us;

	dc->dml2_options.bbox_overrides.sr_exit_latency_us = dcn3_51_soc.sr_exit_time_us;
	dc->dml2_options.bbox_overrides.sr_enter_plus_exit_latency_us = dcn3_51_soc.sr_enter_plus_exit_time_us;

	dc->dml2_options.bbox_overrides.sr_exit_z8_time_us = dcn3_51_soc.sr_exit_z8_time_us;
	dc->dml2_options.bbox_overrides.sr_enter_plus_exit_z8_time_us = dcn3_51_soc.sr_enter_plus_exit_z8_time_us;
}

static bool is_dual_plane(enum surface_pixel_format format)
{
	return format >= SURFACE_PIXEL_FORMAT_VIDEO_BEGIN ||
		format == SURFACE_PIXEL_FORMAT_GRPH_RGBE_ALPHA;
}

/*
 * micro_sec_to_vert_lines () - converts time to number of vertical lines for a given timing
 *
 * @param: num_us: number of microseconds
 * @return: number of vertical lines. If exact number of vertical lines is not found then
 *          it will round up to next number of lines to guarantee num_us
 */
static unsigned int micro_sec_to_vert_lines(unsigned int num_us, struct dc_crtc_timing *timing)
{
	unsigned int num_lines = 0;
	unsigned int lines_time_in_ns = 1000.0 *
			(((float)timing->h_total * 1000.0) /
			 ((float)timing->pix_clk_100hz / 10.0));

	num_lines = dml_ceil(1000.0 * num_us / lines_time_in_ns, 1.0);

	return num_lines;
}

static unsigned int get_vertical_back_porch(struct dc_crtc_timing *timing)
{
	unsigned int v_active = 0, v_blank = 0, v_back_porch = 0;

	v_active = timing->v_border_top + timing->v_addressable + timing->v_border_bottom;
	v_blank = timing->v_total - v_active;
	v_back_porch = v_blank - timing->v_front_porch - timing->v_sync_width;

	return v_back_porch;
}

int dcn351_populate_dml_pipes_from_context_fpu(struct dc *dc,
					      struct dc_state *context,
					      display_e2e_pipe_params_st *pipes,
					      bool fast_validate)
{
	int i, pipe_cnt;
	struct resource_context *res_ctx = &context->res_ctx;
	struct pipe_ctx *pipe = 0;
	bool upscaled = false;
	const unsigned int max_allowed_vblank_nom = 1023;

	dcn31_populate_dml_pipes_from_context(dc, context, pipes,
					      fast_validate);

	for (i = 0, pipe_cnt = 0; i < dc->res_pool->pipe_count; i++) {
		struct dc_crtc_timing *timing;
		unsigned int num_lines = 0;
		unsigned int v_back_porch = 0;

		if (!res_ctx->pipe_ctx[i].stream)
			continue;

		pipe = &res_ctx->pipe_ctx[i];
		timing = &pipe->stream->timing;

		num_lines = micro_sec_to_vert_lines(dcn3_51_ip.VBlankNomDefaultUS, timing);
		v_back_porch  = get_vertical_back_porch(timing);

		if (pipe->stream->adjust.v_total_max ==
		    pipe->stream->adjust.v_total_min &&
		    pipe->stream->adjust.v_total_min > timing->v_total) {
			pipes[pipe_cnt].pipe.dest.vtotal =
				pipe->stream->adjust.v_total_min;
			pipes[pipe_cnt].pipe.dest.vblank_nom = timing->v_total -
				pipes[pipe_cnt].pipe.dest.vactive;
		}

		pipes[pipe_cnt].pipe.dest.vblank_nom = timing->v_total - pipes[pipe_cnt].pipe.dest.vactive;
		pipes[pipe_cnt].pipe.dest.vblank_nom = min(pipes[pipe_cnt].pipe.dest.vblank_nom, num_lines);
		// vblank_nom should not smaller than (VSync (timing->v_sync_width + v_back_porch) + 2)
		// + 2 is because
		// 1 -> VStartup_start should be 1 line before VSync
		// 1 -> always reserve 1 line between start of vblank to vstartup signal
		pipes[pipe_cnt].pipe.dest.vblank_nom =
			max(pipes[pipe_cnt].pipe.dest.vblank_nom, timing->v_sync_width + v_back_porch + 2);
		pipes[pipe_cnt].pipe.dest.vblank_nom = min(pipes[pipe_cnt].pipe.dest.vblank_nom, max_allowed_vblank_nom);

		if (pipe->plane_state &&
		    (pipe->plane_state->src_rect.height <
		     pipe->plane_state->dst_rect.height ||
		     pipe->plane_state->src_rect.width <
		     pipe->plane_state->dst_rect.width))
			upscaled = true;

		/*
		 * Immediate flip can be set dynamically after enabling the
		 * plane. We need to require support for immediate flip or
		 * underflow can be intermittently experienced depending on peak
		 * b/w requirements.
		 */
		pipes[pipe_cnt].pipe.src.immediate_flip = true;

		pipes[pipe_cnt].pipe.src.unbounded_req_mode = false;

		DC_FP_START();
		dcn31_zero_pipe_dcc_fraction(pipes, pipe_cnt);
		DC_FP_END();

		pipes[pipe_cnt].pipe.dest.vfront_porch = timing->v_front_porch;
		pipes[pipe_cnt].pipe.src.dcc_rate = 3;
		pipes[pipe_cnt].dout.dsc_input_bpc = 0;
		pipes[pipe_cnt].pipe.src.gpuvm_min_page_size_kbytes = 256;

		if (pipes[pipe_cnt].dout.dsc_enable) {
			switch (timing->display_color_depth) {
			case COLOR_DEPTH_888:
				pipes[pipe_cnt].dout.dsc_input_bpc = 8;
				break;
			case COLOR_DEPTH_101010:
				pipes[pipe_cnt].dout.dsc_input_bpc = 10;
				break;
			case COLOR_DEPTH_121212:
				pipes[pipe_cnt].dout.dsc_input_bpc = 12;
				break;
			default:
				ASSERT(0);
				break;
			}
		}

		pipe_cnt++;
	}

	context->bw_ctx.dml.ip.det_buffer_size_kbytes = 384;/*per guide*/
	dc->config.enable_4to1MPC = false;

	if (pipe_cnt == 1 && pipe->plane_state && !dc->debug.disable_z9_mpc) {
		if (is_dual_plane(pipe->plane_state->format)
				&& pipe->plane_state->src_rect.width <= 1920 &&
				pipe->plane_state->src_rect.height <= 1080) {
			dc->config.enable_4to1MPC = true;
		} else if (!is_dual_plane(pipe->plane_state->format) &&
			   pipe->plane_state->src_rect.width <= 5120) {
			/*
			 * Limit to 5k max to avoid forced pipe split when there
			 * is not enough detile for swath
			 */
			context->bw_ctx.dml.ip.det_buffer_size_kbytes = 192;
			pipes[0].pipe.src.unbounded_req_mode = true;
		}
	} else if (context->stream_count >=
		   dc->debug.crb_alloc_policy_min_disp_count &&
		   dc->debug.crb_alloc_policy > DET_SIZE_DEFAULT) {
		context->bw_ctx.dml.ip.det_buffer_size_kbytes =
			dc->debug.crb_alloc_policy * 64;
	} else if (context->stream_count >= 3 && upscaled) {
		context->bw_ctx.dml.ip.det_buffer_size_kbytes = 192;
	}

	for (i = 0; i < dc->res_pool->pipe_count; i++) {
		struct pipe_ctx *pipe = &context->res_ctx.pipe_ctx[i];

		if (!pipe->stream)
			continue;

		if (pipe->stream->signal == SIGNAL_TYPE_EDP &&
		    dc->debug.seamless_boot_odm_combine &&
		    pipe->stream->apply_seamless_boot_optimization) {

			if (pipe->stream->apply_boot_odm_mode ==
			    dm_odm_combine_policy_2to1) {
				context->bw_ctx.dml.vba.ODMCombinePolicy =
					dm_odm_combine_policy_2to1;
				break;
			}
		}
	}

	return pipe_cnt;
}

void dcn351_decide_zstate_support(struct dc *dc, struct dc_state *context)
{
	enum dcn_zstate_support_state support = DCN_ZSTATE_SUPPORT_DISALLOW;
	unsigned int i, plane_count = 0;

	for (i = 0; i < dc->res_pool->pipe_count; i++) {
		if (context->res_ctx.pipe_ctx[i].plane_state)
			plane_count++;
	}

	/*dcn351 does not support z9/z10*/
	if (context->stream_count == 0 || plane_count == 0) {
		support = DCN_ZSTATE_SUPPORT_ALLOW_Z8_ONLY;
	} else if (context->stream_count == 1 && context->streams[0]->signal == SIGNAL_TYPE_EDP) {
		struct dc_link *link = context->streams[0]->sink->link;
		bool is_pwrseq0 = link && link->link_index == 0;
		bool is_psr = (link && (link->psr_settings.psr_version == DC_PSR_VERSION_1 ||
								link->psr_settings.psr_version == DC_PSR_VERSION_SU_1) && !link->panel_config.psr.disable_psr);
		bool is_replay = link && link->replay_settings.replay_feature_enabled;
		int minmum_z8_residency =
			dc->debug.minimum_z8_residency_time > 0 ? dc->debug.minimum_z8_residency_time : 1000;
		bool allow_z8 = context->bw_ctx.dml.vba.StutterPeriod > (double)minmum_z8_residency;

		/*for psr1/psr-su, we allow z8 and z10 based on latency, for replay with IPS enabled, it will enter ips2*/
		if (is_pwrseq0 && (is_psr || is_replay))
			support = allow_z8 ? allow_z8 : DCN_ZSTATE_SUPPORT_DISALLOW;
	}
	context->bw_ctx.bw.dcn.clk.zstate_support = support;
}<|MERGE_RESOLUTION|>--- conflicted
+++ resolved
@@ -237,10 +237,6 @@
 	.urgent_latency_adjustment_fabric_clock_component_us = 0,
 	.urgent_latency_adjustment_fabric_clock_reference_mhz = 0,
 	.num_chans = 4,
-<<<<<<< HEAD
-	.dram_clock_change_latency_us = 11.72,
-=======
->>>>>>> ab956ed9
 	.dispclk_dppclk_vco_speed_mhz = 2400.0,
 };
 
