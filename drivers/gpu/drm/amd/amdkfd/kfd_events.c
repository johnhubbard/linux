/*
 * Copyright 2014 Advanced Micro Devices, Inc.
 *
 * Permission is hereby granted, free of charge, to any person obtaining a
 * copy of this software and associated documentation files (the "Software"),
 * to deal in the Software without restriction, including without limitation
 * the rights to use, copy, modify, merge, publish, distribute, sublicense,
 * and/or sell copies of the Software, and to permit persons to whom the
 * Software is furnished to do so, subject to the following conditions:
 *
 * The above copyright notice and this permission notice shall be included in
 * all copies or substantial portions of the Software.
 *
 * THE SOFTWARE IS PROVIDED "AS IS", WITHOUT WARRANTY OF ANY KIND, EXPRESS OR
 * IMPLIED, INCLUDING BUT NOT LIMITED TO THE WARRANTIES OF MERCHANTABILITY,
 * FITNESS FOR A PARTICULAR PURPOSE AND NONINFRINGEMENT.  IN NO EVENT SHALL
 * THE COPYRIGHT HOLDER(S) OR AUTHOR(S) BE LIABLE FOR ANY CLAIM, DAMAGES OR
 * OTHER LIABILITY, WHETHER IN AN ACTION OF CONTRACT, TORT OR OTHERWISE,
 * ARISING FROM, OUT OF OR IN CONNECTION WITH THE SOFTWARE OR THE USE OR
 * OTHER DEALINGS IN THE SOFTWARE.
 */

#include <linux/mm_types.h>
#include <linux/slab.h>
#include <linux/types.h>
#include <linux/sched/signal.h>
#include <linux/sched/mm.h>
#include <linux/uaccess.h>
#include <linux/mman.h>
#include <linux/memory.h>
#include "kfd_priv.h"
#include "kfd_events.h"
#include <linux/device.h>

/*
 * Wrapper around wait_queue_entry_t
 */
struct kfd_event_waiter {
	wait_queue_entry_t wait;
	struct kfd_event *event; /* Event to wait for */
	bool activated;		 /* Becomes true when event is signaled */
};

/*
 * Each signal event needs a 64-bit signal slot where the signaler will write
 * a 1 before sending an interrupt. (This is needed because some interrupts
 * do not contain enough spare data bits to identify an event.)
 * We get whole pages and map them to the process VA.
 * Individual signal events use their event_id as slot index.
 */
struct kfd_signal_page {
	uint64_t *kernel_address;
	uint64_t __user *user_address;
};


static uint64_t *page_slots(struct kfd_signal_page *page)
{
	return page->kernel_address;
}

static struct kfd_signal_page *allocate_signal_page(struct kfd_process *p)
{
	void *backing_store;
	struct kfd_signal_page *page;

	page = kzalloc(sizeof(*page), GFP_KERNEL);
	if (!page)
		return NULL;

	backing_store = (void *) __get_free_pages(GFP_KERNEL,
					get_order(KFD_SIGNAL_EVENT_LIMIT * 8));
	if (!backing_store)
		goto fail_alloc_signal_store;

	/* Initialize all events to unsignaled */
	memset(backing_store, (uint8_t) UNSIGNALED_EVENT_SLOT,
	       KFD_SIGNAL_EVENT_LIMIT * 8);

	page->kernel_address = backing_store;
	pr_debug("Allocated new event signal page at %p, for process %p\n",
			page, p);

	return page;

fail_alloc_signal_store:
	kfree(page);
	return NULL;
}

static int allocate_event_notification_slot(struct kfd_process *p,
					    struct kfd_event *ev)
{
	int id;

	if (!p->signal_page) {
		p->signal_page = allocate_signal_page(p);
		if (!p->signal_page)
			return -ENOMEM;
		/* Oldest user mode expects 256 event slots */
		p->signal_mapped_size = 256*8;
	}

	/*
	 * Compatibility with old user mode: Only use signal slots
	 * user mode has mapped, may be less than
	 * KFD_SIGNAL_EVENT_LIMIT. This also allows future increase
	 * of the event limit without breaking user mode.
	 */
	id = idr_alloc(&p->event_idr, ev, 0, p->signal_mapped_size / 8,
		       GFP_KERNEL);
	if (id < 0)
		return id;

	ev->event_id = id;
	page_slots(p->signal_page)[id] = UNSIGNALED_EVENT_SLOT;

	return 0;
}

/*
 * Assumes that p->event_mutex is held and of course that p is not going
 * away (current or locked).
 */
static struct kfd_event *lookup_event_by_id(struct kfd_process *p, uint32_t id)
{
	return idr_find(&p->event_idr, id);
}

/**
 * lookup_signaled_event_by_partial_id - Lookup signaled event from partial ID
 * @p:     Pointer to struct kfd_process
 * @id:    ID to look up
 * @bits:  Number of valid bits in @id
 *
 * Finds the first signaled event with a matching partial ID. If no
 * matching signaled event is found, returns NULL. In that case the
 * caller should assume that the partial ID is invalid and do an
 * exhaustive search of all siglaned events.
 *
 * If multiple events with the same partial ID signal at the same
 * time, they will be found one interrupt at a time, not necessarily
 * in the same order the interrupts occurred. As long as the number of
 * interrupts is correct, all signaled events will be seen by the
 * driver.
 */
static struct kfd_event *lookup_signaled_event_by_partial_id(
	struct kfd_process *p, uint32_t id, uint32_t bits)
{
	struct kfd_event *ev;

	if (!p->signal_page || id >= KFD_SIGNAL_EVENT_LIMIT)
		return NULL;

	/* Fast path for the common case that @id is not a partial ID
	 * and we only need a single lookup.
	 */
	if (bits > 31 || (1U << bits) >= KFD_SIGNAL_EVENT_LIMIT) {
		if (page_slots(p->signal_page)[id] == UNSIGNALED_EVENT_SLOT)
			return NULL;

		return idr_find(&p->event_idr, id);
	}

	/* General case for partial IDs: Iterate over all matching IDs
	 * and find the first one that has signaled.
	 */
	for (ev = NULL; id < KFD_SIGNAL_EVENT_LIMIT && !ev; id += 1U << bits) {
		if (page_slots(p->signal_page)[id] == UNSIGNALED_EVENT_SLOT)
			continue;

		ev = idr_find(&p->event_idr, id);
	}

	return ev;
}

static int create_signal_event(struct file *devkfd,
				struct kfd_process *p,
				struct kfd_event *ev)
{
	int ret;

	if (p->signal_mapped_size &&
	    p->signal_event_count == p->signal_mapped_size / 8) {
		if (!p->signal_event_limit_reached) {
			pr_warn("Signal event wasn't created because limit was reached\n");
			p->signal_event_limit_reached = true;
		}
		return -ENOSPC;
	}

	ret = allocate_event_notification_slot(p, ev);
	if (ret) {
		pr_warn("Signal event wasn't created because out of kernel memory\n");
		return ret;
	}

	p->signal_event_count++;

	ev->user_signal_address = &p->signal_page->user_address[ev->event_id];
	pr_debug("Signal event number %zu created with id %d, address %p\n",
			p->signal_event_count, ev->event_id,
			ev->user_signal_address);

	return 0;
}

static int create_other_event(struct kfd_process *p, struct kfd_event *ev)
{
	/* Cast KFD_LAST_NONSIGNAL_EVENT to uint32_t. This allows an
	 * intentional integer overflow to -1 without a compiler
	 * warning. idr_alloc treats a negative value as "maximum
	 * signed integer".
	 */
	int id = idr_alloc(&p->event_idr, ev, KFD_FIRST_NONSIGNAL_EVENT_ID,
			   (uint32_t)KFD_LAST_NONSIGNAL_EVENT_ID + 1,
			   GFP_KERNEL);

	if (id < 0)
		return id;
	ev->event_id = id;

	return 0;
}

void kfd_event_init_process(struct kfd_process *p)
{
	mutex_init(&p->event_mutex);
	idr_init(&p->event_idr);
	p->signal_page = NULL;
	p->signal_event_count = 0;
}

static void destroy_event(struct kfd_process *p, struct kfd_event *ev)
{
	struct kfd_event_waiter *waiter;

	/* Wake up pending waiters. They will return failure */
	list_for_each_entry(waiter, &ev->wq.head, wait.entry)
		waiter->event = NULL;
	wake_up_all(&ev->wq);

	if (ev->type == KFD_EVENT_TYPE_SIGNAL ||
	    ev->type == KFD_EVENT_TYPE_DEBUG)
		p->signal_event_count--;

	idr_remove(&p->event_idr, ev->event_id);
	kfree(ev);
}

static void destroy_events(struct kfd_process *p)
{
	struct kfd_event *ev;
	uint32_t id;

	idr_for_each_entry(&p->event_idr, ev, id)
		destroy_event(p, ev);
	idr_destroy(&p->event_idr);
}

/*
 * We assume that the process is being destroyed and there is no need to
 * unmap the pages or keep bookkeeping data in order.
 */
static void shutdown_signal_page(struct kfd_process *p)
{
	struct kfd_signal_page *page = p->signal_page;

	if (page) {
		free_pages((unsigned long)page->kernel_address,
				get_order(KFD_SIGNAL_EVENT_LIMIT * 8));
		kfree(page);
	}
}

void kfd_event_free_process(struct kfd_process *p)
{
	destroy_events(p);
	shutdown_signal_page(p);
}

static bool event_can_be_gpu_signaled(const struct kfd_event *ev)
{
	return ev->type == KFD_EVENT_TYPE_SIGNAL ||
					ev->type == KFD_EVENT_TYPE_DEBUG;
}

static bool event_can_be_cpu_signaled(const struct kfd_event *ev)
{
	return ev->type == KFD_EVENT_TYPE_SIGNAL;
}

int kfd_event_create(struct file *devkfd, struct kfd_process *p,
		     uint32_t event_type, bool auto_reset, uint32_t node_id,
		     uint32_t *event_id, uint32_t *event_trigger_data,
		     uint64_t *event_page_offset, uint32_t *event_slot_index)
{
	int ret = 0;
	struct kfd_event *ev = kzalloc(sizeof(*ev), GFP_KERNEL);

	if (!ev)
		return -ENOMEM;

	ev->type = event_type;
	ev->auto_reset = auto_reset;
	ev->signaled = false;

	init_waitqueue_head(&ev->wq);

	*event_page_offset = 0;

	mutex_lock(&p->event_mutex);

	switch (event_type) {
	case KFD_EVENT_TYPE_SIGNAL:
	case KFD_EVENT_TYPE_DEBUG:
		ret = create_signal_event(devkfd, p, ev);
		if (!ret) {
			*event_page_offset = KFD_MMAP_EVENTS_MASK;
			*event_page_offset <<= PAGE_SHIFT;
			*event_slot_index = ev->event_id;
		}
		break;
	default:
		ret = create_other_event(p, ev);
		break;
	}

	if (!ret) {
		*event_id = ev->event_id;
		*event_trigger_data = ev->event_id;
	} else {
		kfree(ev);
	}

	mutex_unlock(&p->event_mutex);

	return ret;
}

/* Assumes that p is current. */
int kfd_event_destroy(struct kfd_process *p, uint32_t event_id)
{
	struct kfd_event *ev;
	int ret = 0;

	mutex_lock(&p->event_mutex);

	ev = lookup_event_by_id(p, event_id);

	if (ev)
		destroy_event(p, ev);
	else
		ret = -EINVAL;

	mutex_unlock(&p->event_mutex);
	return ret;
}

static void set_event(struct kfd_event *ev)
{
	struct kfd_event_waiter *waiter;

	/* Auto reset if the list is non-empty and we're waking
	 * someone. waitqueue_active is safe here because we're
	 * protected by the p->event_mutex, which is also held when
	 * updating the wait queues in kfd_wait_on_events.
	 */
	ev->signaled = !ev->auto_reset || !waitqueue_active(&ev->wq);

	list_for_each_entry(waiter, &ev->wq.head, wait.entry)
		waiter->activated = true;

	wake_up_all(&ev->wq);
}

/* Assumes that p is current. */
int kfd_set_event(struct kfd_process *p, uint32_t event_id)
{
	int ret = 0;
	struct kfd_event *ev;

	mutex_lock(&p->event_mutex);

	ev = lookup_event_by_id(p, event_id);

	if (ev && event_can_be_cpu_signaled(ev))
		set_event(ev);
	else
		ret = -EINVAL;

	mutex_unlock(&p->event_mutex);
	return ret;
}

static void reset_event(struct kfd_event *ev)
{
	ev->signaled = false;
}

/* Assumes that p is current. */
int kfd_reset_event(struct kfd_process *p, uint32_t event_id)
{
	int ret = 0;
	struct kfd_event *ev;

	mutex_lock(&p->event_mutex);

	ev = lookup_event_by_id(p, event_id);

	if (ev && event_can_be_cpu_signaled(ev))
		reset_event(ev);
	else
		ret = -EINVAL;

	mutex_unlock(&p->event_mutex);
	return ret;

}

static void acknowledge_signal(struct kfd_process *p, struct kfd_event *ev)
{
	page_slots(p->signal_page)[ev->event_id] = UNSIGNALED_EVENT_SLOT;
}

static void set_event_from_interrupt(struct kfd_process *p,
					struct kfd_event *ev)
{
	if (ev && event_can_be_gpu_signaled(ev)) {
		acknowledge_signal(p, ev);
		set_event(ev);
	}
}

void kfd_signal_event_interrupt(unsigned int pasid, uint32_t partial_id,
				uint32_t valid_id_bits)
{
	struct kfd_event *ev = NULL;

	/*
	 * Because we are called from arbitrary context (workqueue) as opposed
	 * to process context, kfd_process could attempt to exit while we are
	 * running so the lookup function increments the process ref count.
	 */
	struct kfd_process *p = kfd_lookup_process_by_pasid(pasid);

	if (!p)
		return; /* Presumably process exited. */

	mutex_lock(&p->event_mutex);

	if (valid_id_bits)
		ev = lookup_signaled_event_by_partial_id(p, partial_id,
							 valid_id_bits);
	if (ev) {
		set_event_from_interrupt(p, ev);
	} else if (p->signal_page) {
		/*
		 * Partial ID lookup failed. Assume that the event ID
		 * in the interrupt payload was invalid and do an
		 * exhaustive search of signaled events.
		 */
		uint64_t *slots = page_slots(p->signal_page);
		uint32_t id;

		if (valid_id_bits)
			pr_debug_ratelimited("Partial ID invalid: %u (%u valid bits)\n",
					     partial_id, valid_id_bits);

		if (p->signal_event_count < KFD_SIGNAL_EVENT_LIMIT/2) {
			/* With relatively few events, it's faster to
			 * iterate over the event IDR
			 */
			idr_for_each_entry(&p->event_idr, ev, id) {
				if (id >= KFD_SIGNAL_EVENT_LIMIT)
					break;

				if (slots[id] != UNSIGNALED_EVENT_SLOT)
					set_event_from_interrupt(p, ev);
			}
		} else {
			/* With relatively many events, it's faster to
			 * iterate over the signal slots and lookup
			 * only signaled events from the IDR.
			 */
			for (id = 0; id < KFD_SIGNAL_EVENT_LIMIT; id++)
				if (slots[id] != UNSIGNALED_EVENT_SLOT) {
					ev = lookup_event_by_id(p, id);
					set_event_from_interrupt(p, ev);
				}
		}
	}

	mutex_unlock(&p->event_mutex);
	kfd_unref_process(p);
}

static struct kfd_event_waiter *alloc_event_waiters(uint32_t num_events)
{
	struct kfd_event_waiter *event_waiters;
	uint32_t i;

	event_waiters = kmalloc_array(num_events,
					sizeof(struct kfd_event_waiter),
					GFP_KERNEL);

	for (i = 0; (event_waiters) && (i < num_events) ; i++) {
		init_wait(&event_waiters[i].wait);
		event_waiters[i].activated = false;
	}

	return event_waiters;
}

static int init_event_waiter_get_status(struct kfd_process *p,
		struct kfd_event_waiter *waiter,
		uint32_t event_id)
{
	struct kfd_event *ev = lookup_event_by_id(p, event_id);

	if (!ev)
		return -EINVAL;

	waiter->event = ev;
	waiter->activated = ev->signaled;
	ev->signaled = ev->signaled && !ev->auto_reset;

	return 0;
}

static void init_event_waiter_add_to_waitlist(struct kfd_event_waiter *waiter)
{
	struct kfd_event *ev = waiter->event;

	/* Only add to the wait list if we actually need to
	 * wait on this event.
	 */
	if (!waiter->activated)
		add_wait_queue(&ev->wq, &waiter->wait);
}

/* test_event_condition - Test condition of events being waited for
 * @all:           Return completion only if all events have signaled
 * @num_events:    Number of events to wait for
 * @event_waiters: Array of event waiters, one per event
 *
 * Returns KFD_IOC_WAIT_RESULT_COMPLETE if all (or one) event(s) have
 * signaled. Returns KFD_IOC_WAIT_RESULT_TIMEOUT if no (or not all)
 * events have signaled. Returns KFD_IOC_WAIT_RESULT_FAIL if any of
 * the events have been destroyed.
 */
static uint32_t test_event_condition(bool all, uint32_t num_events,
				struct kfd_event_waiter *event_waiters)
{
	uint32_t i;
	uint32_t activated_count = 0;

	for (i = 0; i < num_events; i++) {
		if (!event_waiters[i].event)
			return KFD_IOC_WAIT_RESULT_FAIL;

		if (event_waiters[i].activated) {
			if (!all)
				return KFD_IOC_WAIT_RESULT_COMPLETE;

			activated_count++;
		}
	}

	return activated_count == num_events ?
		KFD_IOC_WAIT_RESULT_COMPLETE : KFD_IOC_WAIT_RESULT_TIMEOUT;
}

/*
 * Copy event specific data, if defined.
 * Currently only memory exception events have additional data to copy to user
 */
static int copy_signaled_event_data(uint32_t num_events,
		struct kfd_event_waiter *event_waiters,
		struct kfd_event_data __user *data)
{
	struct kfd_hsa_memory_exception_data *src;
	struct kfd_hsa_memory_exception_data __user *dst;
	struct kfd_event_waiter *waiter;
	struct kfd_event *event;
	uint32_t i;

	for (i = 0; i < num_events; i++) {
		waiter = &event_waiters[i];
		event = waiter->event;
		if (waiter->activated && event->type == KFD_EVENT_TYPE_MEMORY) {
			dst = &data[i].memory_exception_data;
			src = &event->memory_exception_data;
			if (copy_to_user(dst, src,
				sizeof(struct kfd_hsa_memory_exception_data)))
				return -EFAULT;
		}
	}

	return 0;

}



static long user_timeout_to_jiffies(uint32_t user_timeout_ms)
{
	if (user_timeout_ms == KFD_EVENT_TIMEOUT_IMMEDIATE)
		return 0;

	if (user_timeout_ms == KFD_EVENT_TIMEOUT_INFINITE)
		return MAX_SCHEDULE_TIMEOUT;

	/*
	 * msecs_to_jiffies interprets all values above 2^31-1 as infinite,
	 * but we consider them finite.
	 * This hack is wrong, but nobody is likely to notice.
	 */
	user_timeout_ms = min_t(uint32_t, user_timeout_ms, 0x7FFFFFFF);

	return msecs_to_jiffies(user_timeout_ms) + 1;
}

static void free_waiters(uint32_t num_events, struct kfd_event_waiter *waiters)
{
	uint32_t i;

	for (i = 0; i < num_events; i++)
		if (waiters[i].event)
			remove_wait_queue(&waiters[i].event->wq,
					  &waiters[i].wait);

	kfree(waiters);
}

int kfd_wait_on_events(struct kfd_process *p,
		       uint32_t num_events, void __user *data,
		       bool all, uint32_t user_timeout_ms,
		       uint32_t *wait_result)
{
	struct kfd_event_data __user *events =
			(struct kfd_event_data __user *) data;
	uint32_t i;
	int ret = 0;

	struct kfd_event_waiter *event_waiters = NULL;
	long timeout = user_timeout_to_jiffies(user_timeout_ms);

	event_waiters = alloc_event_waiters(num_events);
	if (!event_waiters) {
		ret = -ENOMEM;
		goto out;
	}

	mutex_lock(&p->event_mutex);

	for (i = 0; i < num_events; i++) {
		struct kfd_event_data event_data;

		if (copy_from_user(&event_data, &events[i],
				sizeof(struct kfd_event_data))) {
			ret = -EFAULT;
			goto out_unlock;
		}

		ret = init_event_waiter_get_status(p, &event_waiters[i],
				event_data.event_id);
		if (ret)
			goto out_unlock;
	}

	/* Check condition once. */
	*wait_result = test_event_condition(all, num_events, event_waiters);
	if (*wait_result == KFD_IOC_WAIT_RESULT_COMPLETE) {
		ret = copy_signaled_event_data(num_events,
					       event_waiters, events);
		goto out_unlock;
	} else if (WARN_ON(*wait_result == KFD_IOC_WAIT_RESULT_FAIL)) {
		/* This should not happen. Events shouldn't be
		 * destroyed while we're holding the event_mutex
		 */
		goto out_unlock;
	}

	/* Add to wait lists if we need to wait. */
	for (i = 0; i < num_events; i++)
		init_event_waiter_add_to_waitlist(&event_waiters[i]);

	mutex_unlock(&p->event_mutex);

	while (true) {
		if (fatal_signal_pending(current)) {
			ret = -EINTR;
			break;
		}

		if (signal_pending(current)) {
			/*
			 * This is wrong when a nonzero, non-infinite timeout
			 * is specified. We need to use
			 * ERESTARTSYS_RESTARTBLOCK, but struct restart_block
			 * contains a union with data for each user and it's
			 * in generic kernel code that I don't want to
			 * touch yet.
			 */
			ret = -ERESTARTSYS;
			break;
		}

		/* Set task state to interruptible sleep before
		 * checking wake-up conditions. A concurrent wake-up
		 * will put the task back into runnable state. In that
		 * case schedule_timeout will not put the task to
		 * sleep and we'll get a chance to re-check the
		 * updated conditions almost immediately. Otherwise,
		 * this race condition would lead to a soft hang or a
		 * very long sleep.
		 */
		set_current_state(TASK_INTERRUPTIBLE);

		*wait_result = test_event_condition(all, num_events,
						    event_waiters);
		if (*wait_result != KFD_IOC_WAIT_RESULT_TIMEOUT)
			break;

		if (timeout <= 0)
			break;

		timeout = schedule_timeout(timeout);
	}
	__set_current_state(TASK_RUNNING);

	/* copy_signaled_event_data may sleep. So this has to happen
	 * after the task state is set back to RUNNING.
	 */
	if (!ret && *wait_result == KFD_IOC_WAIT_RESULT_COMPLETE)
		ret = copy_signaled_event_data(num_events,
					       event_waiters, events);

	mutex_lock(&p->event_mutex);
out_unlock:
	free_waiters(num_events, event_waiters);
	mutex_unlock(&p->event_mutex);
out:
	if (ret)
		*wait_result = KFD_IOC_WAIT_RESULT_FAIL;
	else if (*wait_result == KFD_IOC_WAIT_RESULT_FAIL)
		ret = -EIO;

	return ret;
}

int kfd_event_mmap(struct kfd_process *p, struct vm_area_struct *vma)
{
	unsigned long pfn;
	struct kfd_signal_page *page;
	int ret;

	/* check required size doesn't exceed the allocated size */
	if (get_order(KFD_SIGNAL_EVENT_LIMIT * 8) <
			get_order(vma->vm_end - vma->vm_start)) {
		pr_err("Event page mmap requested illegal size\n");
		return -EINVAL;
	}

	page = p->signal_page;
	if (!page) {
		/* Probably KFD bug, but mmap is user-accessible. */
		pr_debug("Signal page could not be found\n");
		return -EINVAL;
	}

	pfn = __pa(page->kernel_address);
	pfn >>= PAGE_SHIFT;

	vma->vm_flags |= VM_IO | VM_DONTCOPY | VM_DONTEXPAND | VM_NORESERVE
		       | VM_DONTDUMP | VM_PFNMAP;

	pr_debug("Mapping signal page\n");
	pr_debug("     start user address  == 0x%08lx\n", vma->vm_start);
	pr_debug("     end user address    == 0x%08lx\n", vma->vm_end);
	pr_debug("     pfn                 == 0x%016lX\n", pfn);
	pr_debug("     vm_flags            == 0x%08lX\n", vma->vm_flags);
	pr_debug("     size                == 0x%08lX\n",
			vma->vm_end - vma->vm_start);

	page->user_address = (uint64_t __user *)vma->vm_start;

	/* mapping the page to user process */
	ret = remap_pfn_range(vma, vma->vm_start, pfn,
			vma->vm_end - vma->vm_start, vma->vm_page_prot);
	if (!ret)
		p->signal_mapped_size = vma->vm_end - vma->vm_start;

	return ret;
}

/*
 * Assumes that p->event_mutex is held and of course
 * that p is not going away (current or locked).
 */
static void lookup_events_by_type_and_signal(struct kfd_process *p,
		int type, void *event_data)
{
	struct kfd_hsa_memory_exception_data *ev_data;
	struct kfd_event *ev;
	uint32_t id;
	bool send_signal = true;

	ev_data = (struct kfd_hsa_memory_exception_data *) event_data;

	id = KFD_FIRST_NONSIGNAL_EVENT_ID;
	idr_for_each_entry_continue(&p->event_idr, ev, id)
		if (ev->type == type) {
			send_signal = false;
			dev_dbg(kfd_device,
					"Event found: id %X type %d",
					ev->event_id, ev->type);
			set_event(ev);
			if (ev->type == KFD_EVENT_TYPE_MEMORY && ev_data)
				ev->memory_exception_data = *ev_data;
		}

	/* Send SIGTERM no event of type "type" has been found*/
	if (send_signal) {
		if (send_sigterm) {
			dev_warn(kfd_device,
				"Sending SIGTERM to HSA Process with PID %d ",
					p->lead_thread->pid);
			send_sig(SIGTERM, p->lead_thread, 0);
		} else {
			dev_err(kfd_device,
				"HSA Process (PID %d) got unhandled exception",
				p->lead_thread->pid);
		}
	}
}

void kfd_signal_iommu_event(struct kfd_dev *dev, unsigned int pasid,
		unsigned long address, bool is_write_requested,
		bool is_execute_requested)
{
	struct kfd_hsa_memory_exception_data memory_exception_data;
	struct vm_area_struct *vma;

	/*
	 * Because we are called from arbitrary context (workqueue) as opposed
	 * to process context, kfd_process could attempt to exit while we are
	 * running so the lookup function increments the process ref count.
	 */
	struct kfd_process *p = kfd_lookup_process_by_pasid(pasid);
	struct mm_struct *mm;

	if (!p)
		return; /* Presumably process exited. */

	/* Take a safe reference to the mm_struct, which may otherwise
	 * disappear even while the kfd_process is still referenced.
	 */
	mm = get_task_mm(p->lead_thread);
	if (!mm) {
<<<<<<< HEAD
		mutex_unlock(&p->mutex);
=======
		kfd_unref_process(p);
>>>>>>> 661e50bc
		return; /* Process is exiting */
	}

	memset(&memory_exception_data, 0, sizeof(memory_exception_data));

	down_read(&mm->mmap_sem);
	vma = find_vma(mm, address);

	memory_exception_data.gpu_id = dev->id;
	memory_exception_data.va = address;
	/* Set failure reason */
	memory_exception_data.failure.NotPresent = 1;
	memory_exception_data.failure.NoExecute = 0;
	memory_exception_data.failure.ReadOnly = 0;
	if (vma) {
		if (vma->vm_start > address) {
			memory_exception_data.failure.NotPresent = 1;
			memory_exception_data.failure.NoExecute = 0;
			memory_exception_data.failure.ReadOnly = 0;
		} else {
			memory_exception_data.failure.NotPresent = 0;
			if (is_write_requested && !(vma->vm_flags & VM_WRITE))
				memory_exception_data.failure.ReadOnly = 1;
			else
				memory_exception_data.failure.ReadOnly = 0;
			if (is_execute_requested && !(vma->vm_flags & VM_EXEC))
				memory_exception_data.failure.NoExecute = 1;
			else
				memory_exception_data.failure.NoExecute = 0;
		}
	}

	up_read(&mm->mmap_sem);
	mmput(mm);

	mutex_lock(&p->event_mutex);

	/* Lookup events by type and signal them */
	lookup_events_by_type_and_signal(p, KFD_EVENT_TYPE_MEMORY,
			&memory_exception_data);

	mutex_unlock(&p->event_mutex);
	kfd_unref_process(p);
}

void kfd_signal_hw_exception_event(unsigned int pasid)
{
	/*
	 * Because we are called from arbitrary context (workqueue) as opposed
	 * to process context, kfd_process could attempt to exit while we are
	 * running so the lookup function increments the process ref count.
	 */
	struct kfd_process *p = kfd_lookup_process_by_pasid(pasid);

	if (!p)
		return; /* Presumably process exited. */

	mutex_lock(&p->event_mutex);

	/* Lookup events by type and signal them */
	lookup_events_by_type_and_signal(p, KFD_EVENT_TYPE_HW_EXCEPTION, NULL);

	mutex_unlock(&p->event_mutex);
	kfd_unref_process(p);
}<|MERGE_RESOLUTION|>--- conflicted
+++ resolved
@@ -860,11 +860,7 @@
 	 */
 	mm = get_task_mm(p->lead_thread);
 	if (!mm) {
-<<<<<<< HEAD
-		mutex_unlock(&p->mutex);
-=======
 		kfd_unref_process(p);
->>>>>>> 661e50bc
 		return; /* Process is exiting */
 	}
 
