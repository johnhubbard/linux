// SPDX-License-Identifier: GPL-2.0
/*
 * System Control and Management Interface (SCMI) Message Mailbox Transport
 * driver.
 *
 * Copyright (C) 2019 ARM Ltd.
 */

#include <linux/err.h>
#include <linux/device.h>
#include <linux/mailbox_client.h>
#include <linux/of.h>
#include <linux/of_address.h>
#include <linux/slab.h>

#include "common.h"

/**
 * struct scmi_mailbox - Structure representing a SCMI mailbox transport
 *
 * @cl: Mailbox Client
 * @chan: Transmit/Receive mailbox uni/bi-directional channel
 * @chan_receiver: Optional Receiver mailbox unidirectional channel
 * @cinfo: SCMI channel info
 * @shmem: Transmit/Receive shared memory area
 */
struct scmi_mailbox {
	struct mbox_client cl;
	struct mbox_chan *chan;
	struct mbox_chan *chan_receiver;
	struct scmi_chan_info *cinfo;
	struct scmi_shared_mem __iomem *shmem;
};

#define client_to_scmi_mailbox(c) container_of(c, struct scmi_mailbox, cl)

static void tx_prepare(struct mbox_client *cl, void *m)
{
	struct scmi_mailbox *smbox = client_to_scmi_mailbox(cl);

	shmem_tx_prepare(smbox->shmem, m, smbox->cinfo);
}

static void rx_callback(struct mbox_client *cl, void *m)
{
	struct scmi_mailbox *smbox = client_to_scmi_mailbox(cl);

	/*
	 * An A2P IRQ is NOT valid when received while the platform still has
	 * the ownership of the channel, because the platform at first releases
	 * the SMT channel and then sends the completion interrupt.
	 *
	 * This addresses a possible race condition in which a spurious IRQ from
	 * a previous timed-out reply which arrived late could be wrongly
	 * associated with the next pending transaction.
	 */
	if (cl->knows_txdone && !shmem_channel_free(smbox->shmem)) {
		dev_warn(smbox->cinfo->dev, "Ignoring spurious A2P IRQ !\n");
<<<<<<< HEAD
=======
		scmi_bad_message_trace(smbox->cinfo,
				       shmem_read_header(smbox->shmem),
				       MSG_MBOX_SPURIOUS);
>>>>>>> 0c383648
		return;
	}

	scmi_rx_callback(smbox->cinfo, shmem_read_header(smbox->shmem), NULL);
}

static bool mailbox_chan_available(struct device_node *of_node, int idx)
{
	int num_mb;

	/*
	 * Just check if bidirrectional channels are involved, and check the
	 * index accordingly; proper full validation will be made later
	 * in mailbox_chan_setup().
	 */
	num_mb = of_count_phandle_with_args(of_node, "mboxes", "#mbox-cells");
	if (num_mb == 3 && idx == 1)
		idx = 2;

	return !of_parse_phandle_with_args(of_node, "mboxes",
					   "#mbox-cells", idx, NULL);
}

/**
 * mailbox_chan_validate  - Validate transport configuration and map channels
 *
 * @cdev: Reference to the underlying transport device carrying the
 *	  of_node descriptor to analyze.
 * @a2p_rx_chan: A reference to an optional unidirectional channel to use
 *		 for replies on the a2p channel. Set as zero if not present.
 * @p2a_chan: A reference to the optional p2a channel.
 *	      Set as zero if not present.
 *
 * At first, validate the transport configuration as described in terms of
 * 'mboxes' and 'shmem', then determin which mailbox channel indexes are
 * appropriate to be use in the current configuration.
 *
 * Return: 0 on Success or error
 */
static int mailbox_chan_validate(struct device *cdev,
				 int *a2p_rx_chan, int *p2a_chan)
{
	int num_mb, num_sh, ret = 0;
	struct device_node *np = cdev->of_node;

	num_mb = of_count_phandle_with_args(np, "mboxes", "#mbox-cells");
	num_sh = of_count_phandle_with_args(np, "shmem", NULL);
	dev_dbg(cdev, "Found %d mboxes and %d shmems !\n", num_mb, num_sh);

	/* Bail out if mboxes and shmem descriptors are inconsistent */
	if (num_mb <= 0 || num_sh <= 0 || num_sh > 2 || num_mb > 3 ||
	    (num_mb == 1 && num_sh != 1) || (num_mb == 3 && num_sh != 2)) {
		dev_warn(cdev,
			 "Invalid channel descriptor for '%s' - mbs:%d  shm:%d\n",
			 of_node_full_name(np), num_mb, num_sh);
		return -EINVAL;
	}

	/* Bail out if provided shmem descriptors do not refer distinct areas  */
	if (num_sh > 1) {
		struct device_node *np_tx, *np_rx;

		np_tx = of_parse_phandle(np, "shmem", 0);
		np_rx = of_parse_phandle(np, "shmem", 1);
		if (!np_tx || !np_rx || np_tx == np_rx) {
			dev_warn(cdev, "Invalid shmem descriptor for '%s'\n",
				 of_node_full_name(np));
			ret = -EINVAL;
		}

		of_node_put(np_tx);
		of_node_put(np_rx);
	}

	/* Calculate channels IDs to use depending on mboxes/shmem layout */
	if (!ret) {
		switch (num_mb) {
		case 1:
			*a2p_rx_chan = 0;
			*p2a_chan = 0;
			break;
		case 2:
			if (num_sh == 2) {
				*a2p_rx_chan = 0;
				*p2a_chan = 1;
			} else {
				*a2p_rx_chan = 1;
				*p2a_chan = 0;
			}
			break;
		case 3:
			*a2p_rx_chan = 1;
			*p2a_chan = 2;
			break;
		}
	}

	return ret;
}

static int mailbox_chan_setup(struct scmi_chan_info *cinfo, struct device *dev,
			      bool tx)
{
	const char *desc = tx ? "Tx" : "Rx";
	struct device *cdev = cinfo->dev;
	struct scmi_mailbox *smbox;
	struct device_node *shmem;
	int ret, a2p_rx_chan, p2a_chan, idx = tx ? 0 : 1;
	struct mbox_client *cl;
	resource_size_t size;
	struct resource res;

	ret = mailbox_chan_validate(cdev, &a2p_rx_chan, &p2a_chan);
	if (ret)
		return ret;

	if (!tx && !p2a_chan)
		return -ENODEV;

	smbox = devm_kzalloc(dev, sizeof(*smbox), GFP_KERNEL);
	if (!smbox)
		return -ENOMEM;

	shmem = of_parse_phandle(cdev->of_node, "shmem", idx);
	if (!of_device_is_compatible(shmem, "arm,scmi-shmem")) {
		of_node_put(shmem);
		return -ENXIO;
	}

	ret = of_address_to_resource(shmem, 0, &res);
	of_node_put(shmem);
	if (ret) {
		dev_err(cdev, "failed to get SCMI %s shared memory\n", desc);
		return ret;
	}

	size = resource_size(&res);
	smbox->shmem = devm_ioremap(dev, res.start, size);
	if (!smbox->shmem) {
		dev_err(dev, "failed to ioremap SCMI %s shared memory\n", desc);
		return -EADDRNOTAVAIL;
	}

	cl = &smbox->cl;
	cl->dev = cdev;
	cl->tx_prepare = tx ? tx_prepare : NULL;
	cl->rx_callback = rx_callback;
	cl->tx_block = false;
	cl->knows_txdone = tx;

	smbox->chan = mbox_request_channel(cl, tx ? 0 : p2a_chan);
	if (IS_ERR(smbox->chan)) {
		ret = PTR_ERR(smbox->chan);
		if (ret != -EPROBE_DEFER)
			dev_err(cdev,
				"failed to request SCMI %s mailbox\n", desc);
		return ret;
	}

	/* Additional unidirectional channel for TX if needed */
	if (tx && a2p_rx_chan) {
		smbox->chan_receiver = mbox_request_channel(cl, a2p_rx_chan);
		if (IS_ERR(smbox->chan_receiver)) {
			ret = PTR_ERR(smbox->chan_receiver);
			if (ret != -EPROBE_DEFER)
				dev_err(cdev, "failed to request SCMI Tx Receiver mailbox\n");
			return ret;
		}
	}

	cinfo->transport_info = smbox;
	smbox->cinfo = cinfo;

	return 0;
}

static int mailbox_chan_free(int id, void *p, void *data)
{
	struct scmi_chan_info *cinfo = p;
	struct scmi_mailbox *smbox = cinfo->transport_info;

	if (smbox && !IS_ERR(smbox->chan)) {
		mbox_free_channel(smbox->chan);
		mbox_free_channel(smbox->chan_receiver);
		cinfo->transport_info = NULL;
		smbox->chan = NULL;
		smbox->chan_receiver = NULL;
		smbox->cinfo = NULL;
	}

	return 0;
}

static int mailbox_send_message(struct scmi_chan_info *cinfo,
				struct scmi_xfer *xfer)
{
	struct scmi_mailbox *smbox = cinfo->transport_info;
	int ret;

	ret = mbox_send_message(smbox->chan, xfer);

	/* mbox_send_message returns non-negative value on success, so reset */
	if (ret > 0)
		ret = 0;

	return ret;
}

static void mailbox_mark_txdone(struct scmi_chan_info *cinfo, int ret,
				struct scmi_xfer *__unused)
{
	struct scmi_mailbox *smbox = cinfo->transport_info;

	/*
	 * NOTE: we might prefer not to need the mailbox ticker to manage the
	 * transfer queueing since the protocol layer queues things by itself.
	 * Unfortunately, we have to kick the mailbox framework after we have
	 * received our message.
	 */
	mbox_client_txdone(smbox->chan, ret);
}

static void mailbox_fetch_response(struct scmi_chan_info *cinfo,
				   struct scmi_xfer *xfer)
{
	struct scmi_mailbox *smbox = cinfo->transport_info;

	shmem_fetch_response(smbox->shmem, xfer);
}

static void mailbox_fetch_notification(struct scmi_chan_info *cinfo,
				       size_t max_len, struct scmi_xfer *xfer)
{
	struct scmi_mailbox *smbox = cinfo->transport_info;

	shmem_fetch_notification(smbox->shmem, max_len, xfer);
}

static void mailbox_clear_channel(struct scmi_chan_info *cinfo)
{
	struct scmi_mailbox *smbox = cinfo->transport_info;

	shmem_clear_channel(smbox->shmem);
}

static bool
mailbox_poll_done(struct scmi_chan_info *cinfo, struct scmi_xfer *xfer)
{
	struct scmi_mailbox *smbox = cinfo->transport_info;

	return shmem_poll_done(smbox->shmem, xfer);
}

static const struct scmi_transport_ops scmi_mailbox_ops = {
	.chan_available = mailbox_chan_available,
	.chan_setup = mailbox_chan_setup,
	.chan_free = mailbox_chan_free,
	.send_message = mailbox_send_message,
	.mark_txdone = mailbox_mark_txdone,
	.fetch_response = mailbox_fetch_response,
	.fetch_notification = mailbox_fetch_notification,
	.clear_channel = mailbox_clear_channel,
	.poll_done = mailbox_poll_done,
};

const struct scmi_desc scmi_mailbox_desc = {
	.ops = &scmi_mailbox_ops,
	.max_rx_timeout_ms = 30, /* We may increase this if required */
	.max_msg = 20, /* Limited by MBOX_TX_QUEUE_LEN */
	.max_msg_size = 128,
};<|MERGE_RESOLUTION|>--- conflicted
+++ resolved
@@ -56,12 +56,9 @@
 	 */
 	if (cl->knows_txdone && !shmem_channel_free(smbox->shmem)) {
 		dev_warn(smbox->cinfo->dev, "Ignoring spurious A2P IRQ !\n");
-<<<<<<< HEAD
-=======
 		scmi_bad_message_trace(smbox->cinfo,
 				       shmem_read_header(smbox->shmem),
 				       MSG_MBOX_SPURIOUS);
->>>>>>> 0c383648
 		return;
 	}
 
