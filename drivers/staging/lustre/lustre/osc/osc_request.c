--- conflicted
+++ resolved
@@ -914,13 +914,8 @@
 
 	spin_lock(&cli->cl_loi_list_lock);
 	if (cli->cl_avail_grant <= target_bytes)
-<<<<<<< HEAD
-		target_bytes = cli->cl_max_pages_per_rpc << PAGE_CACHE_SHIFT;
+		target_bytes = cli->cl_max_pages_per_rpc << PAGE_SHIFT;
 	spin_unlock(&cli->cl_loi_list_lock);
-=======
-		target_bytes = cli->cl_max_pages_per_rpc << PAGE_SHIFT;
-	client_obd_list_unlock(&cli->cl_loi_list_lock);
->>>>>>> bf162006
 
 	return osc_shrink_grant_to_target(cli, target_bytes);
 }
@@ -1058,13 +1053,8 @@
 	}
 
 	/* determine the appropriate chunk size used by osc_extent. */
-<<<<<<< HEAD
-	cli->cl_chunkbits = max_t(int, PAGE_CACHE_SHIFT, ocd->ocd_blocksize);
+	cli->cl_chunkbits = max_t(int, PAGE_SHIFT, ocd->ocd_blocksize);
 	spin_unlock(&cli->cl_loi_list_lock);
-=======
-	cli->cl_chunkbits = max_t(int, PAGE_SHIFT, ocd->ocd_blocksize);
-	client_obd_list_unlock(&cli->cl_loi_list_lock);
->>>>>>> bf162006
 
 	CDEBUG(D_CACHE, "%s, setting cl_avail_grant: %ld cl_lost_grant: %ld chunk bits: %d\n",
 	       cli->cl_import->imp_obd->obd_name,
@@ -2016,13 +2006,8 @@
 	if (tmp)
 		tmp->oap_request = ptlrpc_request_addref(req);
 
-<<<<<<< HEAD
 	spin_lock(&cli->cl_loi_list_lock);
-	starting_offset >>= PAGE_CACHE_SHIFT;
-=======
-	client_obd_list_lock(&cli->cl_loi_list_lock);
 	starting_offset >>= PAGE_SHIFT;
->>>>>>> bf162006
 	if (cmd == OBD_BRW_READ) {
 		cli->cl_r_in_flight++;
 		lprocfs_oh_tally_log2(&cli->cl_read_page_hist, page_count);
@@ -2802,11 +2787,7 @@
 		else
 			policy.l_extent.end = (fm_key->fiemap.fm_start +
 				fm_key->fiemap.fm_length +
-<<<<<<< HEAD
-				PAGE_CACHE_SIZE - 1) & PAGE_MASK;
-=======
-				PAGE_SIZE - 1) & CFS_PAGE_MASK;
->>>>>>> bf162006
+				PAGE_SIZE - 1) & PAGE_MASK;
 
 		ostid_build_res_name(&fm_key->oa.o_oi, &res_id);
 		mode = ldlm_lock_match(exp->exp_obd->obd_namespace,
